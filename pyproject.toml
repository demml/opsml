[project]
name = "opsml"
description = "Python MLOPs quality control tooling for your production ML workflows"
authors = [
    { name = 'Steven Forrester', email = 'steven.forrester@shipt.com' }
]
readme = "README.md"
license = 'MIT'
classifiers = [
    "Environment :: Web Environment",
    "Development Status :: 5 - Production/Stable",
    "Intended Audience :: Developers",
    "Intended Audience :: End Users/Desktop",
    "Intended Audience :: Science/Research",
    "Intended Audience :: Information Technology",
    "License :: OSI Approved :: MIT License",
    "Operating System :: OS Independent",
    "Programming Language :: Python",
    "Programming Language :: Python :: 3",
    "Programming Language :: Python :: 3.9",
    "Programming Language :: Python :: 3.10",
    "Programming Language :: Python :: 3.11",
    "Topic :: Scientific/Engineering :: Artificial Intelligence",
    "Topic :: Software Development :: Libraries :: Application Frameworks",
    "Topic :: Software Development :: Libraries :: Python Modules",
    "Topic :: Software Development :: Libraries",
    "Topic :: Software Development",
    "Typing :: Typed",
]
requires-python = '>=3.9, <=3.12'

[project.urls]
Homepage = "https://github.com/demml/opsml"
Source = "https://github.com/demml/opsml"


[tool.poetry]
name = "opsml"
version = "2.3.0"
readme = "README.md"
description = "Python MLOPs quality control tooling for your production ML workflows"
authors = [
    "Steven Forrester <steven.forrester@shipt.com>",
    "Damon Allison <damon@shipt.com>",
]

[tool.poetry.dependencies]

# required dependencies
python = ">=3.9,<=3.12"
fsspec = ">=2023.1.0, <=2024.2.0"
httpx = ">=0.23.3, <1.0.0"
joblib = "^1.3.2"
opsml-cli = "^0.5.0"
pandas = ">=1.5.3, <3"
polars = "^1.0.0"
psutil = "^5.9.0"
pyarrow = ">=15.0.0, <17.0.0"
pydantic = "^2"
pydantic_settings = "^2"
pyyaml = "^6.0.1"
rich = "^13.3.5"
rusty-logger = "^0.3.0"
scouter-ml="^0.2.4rc3"
semver = "^2.13.0"
tenacity = "^8.2.2"
zarr = ">2.12.0"

# optional dependencies for auth
bcrypt = { version = "^4.0.0", optional = true }
PyJWT = { version = "2.8.0", optional = true }

# optional dependencies for sql
psycopg2 = { version = "^2.9.6", optional = true }

# optional dependencies for onnx
onnx = { version = "~1.16.0", optional = true }
onnxruntime = { version = "~1.16.0", optional = true }

# optional dependencies for sklearn onnx
skl2onnx = { version = "^1.15.0, !=1.17.0", optional = true }
onnxmltools = { version = "^1.11.1", optional = true }

# optional dependencies for tensorflow onnx
tf2onnx = { version = ">=1.16.1", optional = true }

# optional dependencies for server
alembic = { version = "^1.10.3", optional = true }
fastapi = { version = "^0.109.0", optional = true }
gunicorn = { version = "^20.1.0", optional = true }
jinja2 = { version = "^3.1.2", optional = true }
prometheus-fastapi-instrumentator = { version = "^6.0.0", optional = true }
python-multipart = { version = "^0.0.7", optional = true }
rollbar = { version = ">=0.16.3", optional = true }
uvicorn = { version = ">=0.24.0", optional = true }
streaming-form-data = { version = "^1.11.0", optional = true }
sqlalchemy = { extras = ["mypy"], version = "^2", optional = true }

# optional dependencies for gcp
gcsfs = { version = "^2023.5.0", optional = true }

# optional dependencies for cloud-sql
cloud-sql-python-connector = { version = "^1.2.0", optional = true }
pg8000 = { version = "^1.29.4", optional = true }
pymysql = { version = "^1.0.2", optional = true }


# optional dependencies for aws
s3fs = { version = "^2023.5.0", optional = true }
boto3 = { version = "^1.28", optional = true }

[tool.poetry.extras]
server = [
    "streaming-form-data",
    "fastapi",
    "uvicorn",
    "rollbar",
    "gunicorn",
    "prometheus-fastapi-instrumentator",
    "wsgi-basic-auth",
    "python-multipart",
    "jinja2",
    "sqlalchemy",
    "alembic",
]
gcp_mysql = ["cloud-sql-python-connector", "pymysql", "gcsfs"]
gcp_postgres = ["cloud-sql-python-connector", "pg8000", "gcsfs"]
s3 = ["s3fs", "boto3"]
gcs = ["gcsfs"]
postgres = ["psycopg2"]
mysql = ["pymysql"]
tf_onnx = ["onnx", "onnxruntime", "tf2onnx"]
sklearn_onnx = ["onnx", "onnxruntime", "skl2onnx", "onnxmltools"]
torch_onnx = ["onnx", "onnxruntime"]
auth = ["PyJWT", "bcrypt"]

[tool.poetry.group.dev]
optional = true

[tool.poetry.group.dev.dependencies]
pytest = "^7.1.2"
pytest-lazy-fixture = "^0.6.3"
pytest-cov = "^3.0.0"
coverage = { extras = ["toml"], version = "^6.5.0" }
torch = "^2.1.0"
torchvision = "^0.16"
lightgbm = "4"
xgboost = "^1.7.1"
<<<<<<< HEAD
=======
transformers = ">=4.27.3, <4.42.0"
>>>>>>> 2e88ebc0
tensorflow = { version = ">=2.11.0,<2.15.0", platform = "linux" }
# Tensorflow < 2.13.0 has no arm64 build in the main pypi package, so this separate one must be used for apple silicon
tensorflow-macos = { version = "2.12.0", platform = "darwin" }
transformers = ">=4.27.3, <4.42.0"
lightning = "^2.1.2"
optimum = "^1.16.1"
pytest-rerunfailures = "^13.0"
catboost = "^1.2.2"
accelerate = "^0.26.1"
vowpalwabbit = { version = "^9.9.0", python = "<3.11" }
jax = { version = "0.4.26"} # jaxlib throws errors on mac with rosetta so pinning this



[tool.poetry.group.dev-lints]
optional = true

[tool.poetry.group.dev-lints.dependencies]
ruff = "^0.1.0"
types-pymysql = "^1.0.19.1"
types-requests = "^2.28.11.7"
black = ">=24.3.0"
mypy = "^1"
types-protobuf = "^4.21.0.3"
pylint = "^2.17.5"
pylint-pydantic = "^0.2.4"
types-pyyaml = "^6.0.12.12"
isort = "^5.12.0"


[tool.poetry.group.docs.dependencies]
mkdocs-material = "^9.1.7"
mkdocstrings = { extras = ["python"], version = "^0.21.2" }


[tool.poetry.scripts]
opsml-uvicorn-server = 'opsml.cli.launch_server:cli'

[tool.isort]
profile = "black"

[tool.black]
line-length = 120
target-version = ['py310']
include = '\.pyi?$'

[tool.pylint.MASTER]
ignore-paths = ["opsml/.local_tests/*", "opsml/registry/sql/migration/*"]
load-plugins = ["pylint_pydantic", "pylint.extensions.docparams"]

[tool.pylint.messages_control]
max-line-length = 130
disable = [
    "multiple-statements",
    "too-few-public-methods",
    "design",
    "duplicate-code",
    "missing-class-docstring",
    "missing-function-docstring",
    "missing-module-docstring",
    "too-many-nested-blocks",
    "unused-argument",
    "fixme",
    "import-outside-toplevel",
    "no-name-in-module",
    "ungrouped-imports",
    "cyclic-import", 
    "logging-too-many-args",
]
extension-pkg-whitelist = ["pydantic"]


[tool.flake8]
# This section is just a doc placeholder..see setup.cfg
max-complexity = 10
format = "pylint"
statistics = true
max-line-length = 125
# ignore non-PEP8 lints
ignore = ["E203", "W503", "W0511"]

[tool.pytest.ini_options]
log_cli = true
log_cli_level = "INFO"
testpaths = ["tests"]
addopts = "--ignore=tests/test_docs"
markers = [
    "large",
    "compat",
]


[tool.mypy]
# platform configuration
python_version = "3.9"
platform = "linux"
ignore_missing_imports = true
strict = true
disable_error_code = [
    "attr-defined",
    "assignment",
]

plugins = [
    "numpy.typing.mypy_plugin",
    "pydantic.mypy",
    "sqlalchemy.ext.mypy.plugin",
]
exclude = [
    "opsml/.local_tests/*",
    "opsml/registry/sql/query_helpers.py",
    "opsml/registry/sql/migration/*",
]


[tool.coverage.paths]
source = ["opsml", "*/site-packages"]

[tool.coverage.run]
branch = true
source = ["opsml"]

[tool.coverage.report]
show_missing = true
fail_under = 80


[tool.ruff]
line-length = 130

# Enable Pyflakes `E` and `F` codes by default.
select = ["E", "F"]
ignore = []

# Exclude a variety of commonly ignored directories.
exclude = [
    "tests/",
    ".bzr",
    ".direnv",
    ".eggs",
    ".git",
    ".hg",
    ".mypy_cache",
    ".nox",
    ".pants.d",
    ".ruff_cache",
    ".svn",
    ".tox",
    ".venv",
    "__pypackages__",
    "_build",
    "buck-out",
    "build",
    "dist",
    "node_modules",
    "venv",
    "opsml/registry/sql/migration/*",
]

# Allow unused variables when underscore-prefixed.
dummy-variable-rgx = "^(_+|(_+[a-zA-Z0-9_]*[a-zA-Z0-9]+?))$"

# Assume Python 3.10.
target-version = "py310"

[tool.ruff.per-file-ignores]
"__init__.py" = ["F841", "F401", "F811"]

[tool.ruff.mccabe]
# Unlike Flake8, default to a complexity level of 10.
max-complexity = 10

[build-system]
requires = ["poetry-core>=1.2.2"]
build-backend = "poetry.core.masonry.api"<|MERGE_RESOLUTION|>--- conflicted
+++ resolved
@@ -146,10 +146,6 @@
 torchvision = "^0.16"
 lightgbm = "4"
 xgboost = "^1.7.1"
-<<<<<<< HEAD
-=======
-transformers = ">=4.27.3, <4.42.0"
->>>>>>> 2e88ebc0
 tensorflow = { version = ">=2.11.0,<2.15.0", platform = "linux" }
 # Tensorflow < 2.13.0 has no arm64 build in the main pypi package, so this separate one must be used for apple silicon
 tensorflow-macos = { version = "2.12.0", platform = "darwin" }
