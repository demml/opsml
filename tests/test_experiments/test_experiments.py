import pandas as pd
import pytest
from sklearn import pipeline

from opsml_artifacts import DataCard, ModelCard
from opsml_artifacts.experiments import types
from opsml_artifacts.experiments.mlflow import MlFlowExperiment, MlFlowExperimentInfo
from opsml_artifacts.helpers.logging import ArtifactLogger

from tests import conftest

logger = ArtifactLogger.get_logger(__name__)


def test_metrics(mlflow_experiment: MlFlowExperiment) -> None:
    # verify metrics require an ActiveRun
    with pytest.raises(ValueError) as ve:
        mlflow_experiment.log_metric(key="m1", value=1.0)
    assert ve.match("^ActiveRun")

    info = MlFlowExperimentInfo(name="test", team="test", user_email="user@test.com")
    with conftest.mock_mlflow_experiment(info) as exp:
        exp.log_metric(key="m1", value=1.1)
        info.run_id = exp.run_id

    with conftest.mock_mlflow_experiment(info) as exp:
        assert len(exp.metrics) == 1
        assert exp.metrics["m1"] == 1.1


def test_params(mlflow_experiment: MlFlowExperiment) -> None:
    # verify params require an ActiveRun
    with pytest.raises(ValueError) as ve:
        mlflow_experiment.log_metric(key="m1", value=1.1)
    assert ve.match("^ActiveRun")

    info = MlFlowExperimentInfo(name="test", team="test", user_email="user@test.com")
    with conftest.mock_mlflow_experiment(info) as exp:
        exp.log_param(key="m1", value="apple")
        info.run_id = exp.run_id

    with conftest.mock_mlflow_experiment(info) as exp:
        assert len(exp.params) == 1
        assert exp.params["m1"] == "apple"


def test_save_load(
    mlflow_experiment: MlFlowExperiment,
    sklearn_pipeline: tuple[pipeline.Pipeline, pd.DataFrame],
) -> None:
    with mlflow_experiment as exp:
        model, data = sklearn_pipeline
        data_card = DataCard(
            data=data,
            name="pipeline_data",
            team="mlops",
            user_email="mlops.com",
        )
        exp.register_card(card=data_card)

        model_card = ModelCard(
            trained_model=model,
            sample_input_data=data[0:1],
            name="pipeline_model",
            team="mlops",
            user_email="mlops.com",
            data_card_uid=data_card.uid,
        )

<<<<<<< HEAD
        #
=======
        # Load model card
>>>>>>> bfbb9f39
        exp.register_card(card=model_card)
        loaded_card: ModelCard = exp.load_card(
            card_type="model",
            info=types.CardInfo(name="pipeline_model", team="mlops", user_email="mlops.com"),
        )
        loaded_card.load_trained_model()

        assert loaded_card.uid is not None
        assert loaded_card.trained_model is not None

        print(f"uid = {loaded_card.uid}")

        # Load data card by uid
        loaded_data_card: DataCard = exp.load_card(
            card_type="data", info=types.CardInfo(name="pipeline_data", team="mlops", uid=data_card.uid)
        )
        assert loaded_data_card.uid is not None
        assert loaded_data_card.uid == data_card.uid<|MERGE_RESOLUTION|>--- conflicted
+++ resolved
@@ -67,11 +67,7 @@
             data_card_uid=data_card.uid,
         )
 
-<<<<<<< HEAD
-        #
-=======
         # Load model card
->>>>>>> bfbb9f39
         exp.register_card(card=model_card)
         loaded_card: ModelCard = exp.load_card(
             card_type="model",
