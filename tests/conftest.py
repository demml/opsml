--- conflicted
+++ resolved
@@ -41,7 +41,6 @@
 import lightgbm as lgb
 
 # opsml
-<<<<<<< HEAD
 from opsml_artifacts.experiments import get_experiment
 from opsml_artifacts.experiments.mlflow import CardRegistries, MlFlowExperiment, MlFlowExperimentInfo
 from opsml_artifacts.helpers.gcp_utils import GcpCreds, GCPMLScheduler, GCSStorageClient
@@ -49,11 +48,9 @@
 from opsml_artifacts.registry.sql.sql_schema import DataSchema, ModelSchema, ExperimentSchema, PipelineSchema
 from opsml_artifacts.registry.sql.connectors.connector import LocalSQLConnection
 from opsml_artifacts.registry.storage.storage_system import StorageClientGetter
-from opsml_artifacts import ModelCard
-=======
 from opsml_artifacts.projects import get_project
 from opsml_artifacts.projects.mlflow import CardRegistries, MlFlowProject, MlFlowProjectInfo
->>>>>>> 7c263d79
+
 
 # testing
 from tests.mock_api_registries import CardRegistry
@@ -268,7 +265,6 @@
     return mlflow_exp
 
 
-<<<<<<< HEAD
 @pytest.fixture(scope="module")
 def test_app() -> Iterator[TestClient]:
     cleanup()
@@ -292,16 +288,9 @@
 
 
 @pytest.fixture
-def mlflow_experiment(api_registries: dict[str, CardRegistry]) -> Iterator[MlFlowExperiment]:
-
-    mlflow_exp: MlFlowExperiment = get_experiment(
-        MlFlowExperimentInfo(
-=======
-@pytest.fixture
 def mlflow_project(api_registries: dict[str, CardRegistry]) -> Iterator[MlFlowProject]:
     mlflow_exp: MlFlowProject = get_project(
         MlFlowProjectInfo(
->>>>>>> 7c263d79
             name="test_exp",
             team="test",
             user_email="test",
