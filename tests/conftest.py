--- conflicted
+++ resolved
@@ -9,20 +9,12 @@
 LOCAL_TRACKING_URI = f"sqlite:///{LOCAL_DB_FILE_PATH}"
 LOCAL_STORAGE_URI = f"{os.getcwd()}/mlruns"
 
-<<<<<<< HEAD
-# setting initial env vars to override default sql db
-# these must be set prior to importing opsml since they establish their
-DB_FILE_PATH = "tmp.db"
-SQL_PATH = os.environ.get("OPSML_TRACKING_URI", f"sqlite:///{DB_FILE_PATH}")
-OPSML_STORAGE_URI = os.environ.get("OPSML_STORAGE_URI", f"{os.getcwd()}/mlruns")
-=======
 # The unit tests are setup to use local tracking and storage by default. All
 # unit tests must use the default local client or a mocked GCS / S3 account.
 #
 # Integration tests can override the env vars as needed.
 OPSML_TRACKING_URI = os.environ.get("OPSML_TRACKING_URI", LOCAL_TRACKING_URI)
 OPSML_STORAGE_URI = os.environ.get("OPSML_STORAGE_URI", LOCAL_STORAGE_URI)
->>>>>>> c1668b0d
 
 os.environ["APP_ENV"] = "development"
 os.environ["OPSML_PROD_TOKEN"] = "test-token"
@@ -136,15 +128,6 @@
     # delete test image dir
     shutil.rmtree("test_image_dir", ignore_errors=True)
 
-<<<<<<< HEAD
-    # delete blah directory
-    shutil.rmtree("blah", ignore_errors=True)
-
-    # delete pytorch lightning logs
-    shutil.rmtree("lightning_logs", ignore_errors=True)
-
-=======
->>>>>>> c1668b0d
 
 @pytest.fixture
 def gcp_cred_path():
@@ -186,10 +169,6 @@
 
 
 @pytest.fixture
-<<<<<<< HEAD
-def local_storage_client():
-    return client.get_storage_client(OpsmlConfig())
-=======
 def local_storage_client() -> Iterator[client.LocalStorageClient]:
     cleanup()
     yield client.get_storage_client(
@@ -200,7 +179,6 @@
     )
 
     cleanup()
->>>>>>> c1668b0d
 
 
 @pytest.fixture
@@ -783,12 +761,9 @@
     clf = Pipeline(steps=[("preprocessor", preprocessor), ("classifier", linear_model.LogisticRegression(max_iter=5))])
 
     X_train, _, y_train, _ = train_test_split(X[:1000], y[:1000], test_size=0.2, random_state=0)
-<<<<<<< HEAD
-=======
 
     assert isinstance(X_train, pd.DataFrame)
     assert isinstance(y_train, pd.Series)
->>>>>>> c1668b0d
 
     features = [*numeric_features, *categorical_features]
     X_train = X_train[features]
