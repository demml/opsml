import os
import warnings
from pathlib import Path
from typing import Any, Iterator, List

warnings.filterwarnings("ignore")


# setting initial env vars to override default sql db
# these must be set prior to importing opsml since they establish their
DB_FILE_PATH = "tmp.db"
SQL_PATH = os.environ.get("OPSML_TRACKING_URI", f"sqlite:///{DB_FILE_PATH}")
STORAGE_PATH = f"{os.getcwd()}/mlruns"

os.environ["APP_ENV"] = "development"
os.environ["OPSML_PROD_TOKEN"] = "test-token"
os.environ["OPSML_TRACKING_URI"] = SQL_PATH
os.environ["OPSML_STORAGE_URI"] = STORAGE_PATH
os.environ["OPSML_USERNAME"] = "test-user"
os.environ["OPSML_PASSWORD"] = "test-pass"

import datetime
import shutil
import tempfile
import time
import uuid
from unittest.mock import MagicMock, PropertyMock, patch

import httpx
import joblib
import lightgbm as lgb
import numpy as np
import pandas as pd
import polars as pl
import pyarrow as pa
import pytest
from google.auth import load_credentials_from_file
from pydantic import BaseModel
from sklearn import (
    cross_decomposition,
    ensemble,
    gaussian_process,
    linear_model,
    multioutput,
    naive_bayes,
    neighbors,
    neural_network,
    svm,
    tree,
)
from sklearn.calibration import CalibratedClassifierCV
from sklearn.compose import ColumnTransformer

# ml model packages and classes
from sklearn.datasets import fetch_openml, load_iris
from sklearn.feature_selection import SelectPercentile, chi2
from sklearn.impute import SimpleImputer
from sklearn.model_selection import train_test_split
from sklearn.pipeline import Pipeline
from sklearn.preprocessing import OneHotEncoder, StandardScaler
from starlette.testclient import TestClient
from xgboost import XGBRegressor

from opsml.helpers.gcp_utils import GcpCreds, GCSStorageClient
from opsml.helpers.request_helpers import ApiClient
from opsml.model.types import OnnxModelDefinition
from opsml.projects import OpsmlProject, ProjectInfo

# opsml
from opsml.registry import CardRegistries, DataSplit, ModelCard
from opsml.registry.cards.types import ModelCardUris
from opsml.registry.sql.connectors.connector import LocalSQLConnection
from opsml.registry.sql.db_initializer import DBInitializer
from opsml.registry.sql.sql_schema import Base, BaseMixin, RegistryTableNames
from opsml.registry.storage.storage_system import StorageClientType, get_storage_client
from opsml.registry.storage.types import (
    GcsStorageClientSettings,
    S3StorageClientSettings,
    StorageClientSettings,
)

CWD = os.getcwd()
fourteen_days_ago = datetime.datetime.fromtimestamp(time.time()) - datetime.timedelta(days=14)
FOURTEEN_DAYS_TS = int(round(fourteen_days_ago.timestamp() * 1_000_000))
FOURTEEN_DAYS_STR = datetime.datetime.fromtimestamp(FOURTEEN_DAYS_TS / 1_000_000).strftime("%Y-%m-%d")
TODAY_YMD = datetime.date.today().strftime("%Y-%m-%d")


def cleanup() -> None:
    """Removes temp files"""

    if os.path.exists(DB_FILE_PATH):
        os.remove(DB_FILE_PATH)

    # remove api mlrun path
    shutil.rmtree(STORAGE_PATH, ignore_errors=True)

    # remove api local path
    shutil.rmtree("local", ignore_errors=True)

    # remove test experiment mlrun path
    shutil.rmtree("mlruns", ignore_errors=True)

    # remove test folder for loading model
    shutil.rmtree("loader_test", ignore_errors=True)

    # delete test image dir
    shutil.rmtree("test_image_dir", ignore_errors=True)

    # delete blah directory
    shutil.rmtree("blah", ignore_errors=True)


class Blob(BaseModel):
    name: str = "test_upload/test.csv"

    def download_to_filename(self, destination_filename):
        return True

    def upload_from_filename(self, filename):
        return True

    def delete(self):
        return True


class Bucket(BaseModel):
    name: str = "bucket"

    def blob(self, path: str):
        return Blob()

    def list_blobs(self, prefix: str):
        return [Blob()]


@pytest.fixture(scope="function")
def gcp_cred_path():
    return os.path.join(os.path.dirname(__file__), "assets/fake_gcp_creds.json")


def save_path() -> str:
    p = Path(f"mlruns/OPSML_MODEL_REGISTRY/{uuid.uuid4().hex}")
    p.mkdir(parents=True, exist_ok=True)
    return str(p)


@pytest.fixture(scope="function")
def mock_gcp_vars(gcp_cred_path):
    creds, _ = load_credentials_from_file(gcp_cred_path)
    mock_vars = {
        "gcp_project": "test",
        "gcs_bucket": "test",
        "gcp_region": "test",
        "app_env": "staging",
        "path": os.getcwd(),
        "gcp_creds": creds,
        "gcsfs_creds": creds,
    }
    return mock_vars


@pytest.fixture(scope="module")
def tracking_uri():
    return SQL_PATH


@pytest.fixture(scope="function")
def mock_gcp_creds(mock_gcp_vars):
    creds = GcpCreds(
        creds=mock_gcp_vars["gcp_creds"],
        project=mock_gcp_vars["gcp_project"],
    )

    with patch.multiple(
        "opsml.helpers.gcp_utils.GcpCredsSetter",
        get_creds=MagicMock(return_value=creds),
    ) as mock_gcp_creds:
        yield mock_gcp_creds


@pytest.fixture(scope="function")
def gcp_storage_client(mock_gcp_vars):
    gcs_settings = GcsStorageClientSettings(
        storage_type="gcs",
        storage_uri="gs://test",
        credentials=mock_gcp_vars["gcp_creds"],
        gcp_project=mock_gcp_vars["gcp_project"],
    )
    storage_client = get_storage_client(storage_settings=gcs_settings)
    return storage_client


@pytest.fixture(scope="function")
def s3_storage_client():
    s3_settings = S3StorageClientSettings(
        storage_type="s3",
        storage_uri="s3://test",
    )
    storage_client = get_storage_client(storage_settings=s3_settings)
    return storage_client


@pytest.fixture(scope="function")
def local_storage_client():
    storage_client = get_storage_client(storage_settings=StorageClientSettings())
    return storage_client


@pytest.fixture(scope="session", autouse=True)
def mock_gcsfs():
    with patch.multiple(
        "gcsfs.GCSFileSystem",
        ls=MagicMock(return_value=["test"]),
        upload=MagicMock(return_value=True),
        download=MagicMock(return_value="gs://test"),
        rm=MagicMock(return_value=None),
    ) as mocked_gcsfs:
        yield mocked_gcsfs


@pytest.fixture(scope="session", autouse=True)
def mock_s3fs():
    with patch.multiple(
        "s3fs.S3FileSystem",
        ls=MagicMock(return_value=["test"]),
        upload=MagicMock(return_value=True),
        download=MagicMock(return_value="s3://test"),
        rm=MagicMock(return_value=None),
    ) as mocked_s3fs:
        yield mocked_s3fs


@pytest.fixture(scope="function")
def mock_pathlib():
    with patch.multiple(
        "pathlib.Path",
        mkdir=MagicMock(return_value=None),
    ) as mocked_pathlib:
        yield mocked_pathlib


@pytest.fixture(scope="function")
def mock_joblib_storage(mock_pathlib):
    with patch.multiple(
        "opsml.registry.storage.artifact_storage.JoblibStorage",
        _write_joblib=MagicMock(return_value=None),
        _load_artifact=MagicMock(return_value=None),
    ) as mocked_joblib:
        yield mocked_joblib


@pytest.fixture(scope="function")
def mock_json_storage(mock_pathlib):
    with patch.multiple(
        "opsml.registry.storage.artifact_storage.JSONStorage",
        _write_json=MagicMock(return_value=None),
        _load_artifact=MagicMock(return_value=None),
    ) as mocked_json:
        yield mocked_json


@pytest.fixture(scope="function")
def mock_artifact_storage_clients(mock_json_storage, mock_joblib_storage):
    yield mock_json_storage, mock_joblib_storage


@pytest.fixture(scope="function")
def mock_pyarrow_parquet_write(mock_pathlib):
    with patch.multiple("pyarrow.parquet", write_table=MagicMock(return_value=True)) as mock_:
        yield mock_


@pytest.fixture(scope="function")
def mock_pyarrow_parquet_dataset(mock_pathlib, test_df, test_arrow_table):
    with patch("pyarrow.parquet.ParquetDataset") as mock_:
        mock_dataset = mock_.return_value
        mock_dataset.read.return_value = test_arrow_table
        mock_dataset.read.to_pandas.return_value = test_df

        yield mock_dataset


@pytest.fixture(scope="module")
def test_app() -> Iterator[TestClient]:
    cleanup()
    from opsml.app.main import OpsmlApp

    opsml_app = OpsmlApp()
    with TestClient(opsml_app.get_app()) as tc:
        yield tc
    cleanup()


@pytest.fixture(scope="module")
def test_app_login() -> Iterator[TestClient]:
    cleanup()
    from opsml.app.main import OpsmlApp

    opsml_app = OpsmlApp(login=True)
    with TestClient(opsml_app.get_app()) as tc:
        yield tc
    cleanup()


from opsml.settings.config import config, OpsmlConfig
from opsml.registry.storage.settings import DefaultSettings
from opsml.registry.sql.base.query_engine import QueryEngine


def mock_registries(monkeypatch: pytest.MonkeyPatch, test_client: TestClient) -> CardRegistries:
    initializer = DBInitializer(engine=QueryEngine().engine, registry_tables=list(RegistryTableNames))
    initializer.initialize()

    def callable_api():
        return test_client

    with patch("httpx.Client", callable_api):
<<<<<<< HEAD
        # Set the global configuration (used by the web server to determine `/settings`)
        monkeypatch.setattr(config, "opsml_tracking_uri", "http://testserver")
=======
        from opsml.registry.sql.base.query_engine import QueryEngine
        from opsml.registry.utils.settings import settings
>>>>>>> cbcd0611

        # Create default settings
        registries = CardRegistries()
        cfg = OpsmlConfig(opsml_tracking_uri="http://testserver", opsml_storage_uri=STORAGE_PATH)
        api_settings = DefaultSettings(cfg=cfg)

        registries.set_storage_client(api_settings.storage_client)

    with patch("httpx.Client", callable_api):
        return registries


@pytest.fixture(scope="function")
def api_registries(monkeypatch: pytest.MonkeyPatch, test_app: TestClient) -> Iterator[CardRegistries]:
    yield mock_registries(monkeypatch, test_app)


@pytest.fixture(scope="function")
def mock_cli_property(api_registries: CardRegistries) -> Iterator[ApiClient]:
    with patch("opsml.cli.utils.CliApiClient.client", new_callable=PropertyMock) as client_mock:
        from opsml.registry.storage.settings import settings

        client_mock.return_value = settings.request_client
        yield client_mock


@pytest.fixture(scope="function")
def api_storage_client(api_registries: CardRegistries) -> StorageClientType:
    return api_registries.data._registry.storage_client


@pytest.fixture(scope="function")
def opsml_project(api_registries: CardRegistries) -> Iterator[OpsmlProject]:
    opsml_run = OpsmlProject(
        info=ProjectInfo(
            name="test_exp",
            team="test",
            user_email="test",
            tracking_uri=SQL_PATH,
        )
    )
    opsml_run._run_mgr.registries = api_registries
    return opsml_run


@pytest.fixture(scope="function")
def opsml_project_2(api_registries: CardRegistries) -> Iterator[OpsmlProject]:
    opsml_run = OpsmlProject(
        info=ProjectInfo(
            name="opsml_project",
            team="devops",
            user_email="test",
            tracking_uri=SQL_PATH,
        )
    )
    opsml_run._run_mgr.registries = api_registries
    return opsml_run


def mock_opsml_project(info: ProjectInfo) -> OpsmlProject:
    info.tracking_uri = SQL_PATH
    opsml_run = OpsmlProject(info=info)
    opsml_run._run_mgr.registries = CardRegistries()
    return opsml_run


@pytest.fixture(scope="function")
def mock_typer():
    with patch.multiple("typer", launch=MagicMock(return_value=0)) as mock_typer:
        yield mock_typer


@pytest.fixture(scope="function")
def mock_opsml_app_run():
    with patch.multiple("opsml.app.main.OpsmlApp", run=MagicMock(return_value=0)) as mock_opsml_app_run:
        yield mock_opsml_app_run


######## local clients


@pytest.fixture(scope="module")
def experiment_table_to_migrate():
    from sqlalchemy import JSON, Column, String
    from sqlalchemy.orm import declarative_mixin

    @declarative_mixin
    class ExperimentMixin:
        data_card_uids = Column("data_card_uids", JSON)
        model_card_uids = Column("model_card_uids", JSON)
        pipeline_card_uid = Column("pipeline_card_uid", String(512))
        project_id = Column("project_id", String(512))
        artifact_uris = Column("artifact_uris", JSON)
        metrics = Column("metrics", JSON)
        parameters = Column("parameters", JSON)
        tags = Column("tags", JSON)

    class ExperimentSchema(Base, BaseMixin, ExperimentMixin):  # type: ignore
        __tablename__ = "OPSML_EXPERIMENT_REGISTRY"

        def __repr__(self):
            return f"<SqlMetric({self.__tablename__}"

    yield ExperimentSchema


@pytest.fixture(scope="function")
def mock_local_engine():
    local_client = LocalSQLConnection(tracking_uri="sqlite://")
    local_client.get_engine()
    return


@pytest.fixture(scope="function")
def db_registries():
    cleanup()

    # force opsml to use CardRegistry with SQL connection (non-proxy)
    from opsml.registry.sql.base.query_engine import QueryEngine
    from opsml.registry.sql.registry import CardRegistry

    model_registry = CardRegistry(registry_name="model")
    data_registry = CardRegistry(registry_name="data")
    run_registry = CardRegistry(registry_name="run")
    pipeline_registry = CardRegistry(registry_name="pipeline")
    audit_registry = CardRegistry(registry_name="audit")

    initializer = DBInitializer(engine=QueryEngine().engine, registry_tables=list(RegistryTableNames))
    # tables are created when settings are called.
    # settings is a singleton, so during testing, if the tables are deleted, they are not re-created
    # need to do it manually

    initializer.initialize()

    yield {
        "data": data_registry,
        "model": model_registry,
        "run": run_registry,
        "pipeline": pipeline_registry,
        "audit": audit_registry,
    }

    cleanup()


@pytest.fixture(scope="function")
def mock_aws_storage_response():
    class MockResponse:
        def __init__(self):
            self.status_code = 200

        def json(self):
            return {
                "storage_type": "s3",
                "storage_uri": "s3://test",
                "proxy": False,
            }

    class MockHTTPX(httpx.Client):
        def get(self, url, **kwargs):
            return MockResponse()

    with patch("httpx.Client", MockHTTPX) as mock_requests:
        yield mock_requests


@pytest.fixture(scope="function")
def mock_gcs_storage_response():
    class MockResponse:
        def __init__(self):
            self.status_code = 200

        def json(self):
            return {
                "storage_type": "gcs",
                "storage_uri": "gs://test",
                "proxy": False,
            }

    class MockHTTPX(httpx.Client):
        def get(self, url, **kwargs):
            return MockResponse()

    with patch("httpx.Client", MockHTTPX) as mock_requests:
        yield mock_requests


@pytest.fixture(scope="function")
def mock_gcs(test_df):
    class StorageClient:
        def bucket(self, gcs_bucket: str):
            return Bucket()

        def blob(self, blob_path: str):
            return Blob()

        def list_blobs(self, prefix: str):
            return [Blob(), Blob()]

    class MockStorage(GCSStorageClient):
        def __init__(self):
            self.client = StorageClient()

    with patch("opsml.helpers.gcp_utils.GCSStorageClient", MockStorage) as mock_storage:
        yield mock_storage


######### Data for registry tests


@pytest.fixture(scope="function")
def test_array() -> np.ndarray[Any, np.float64]:
    data = np.random.rand(10, 100)
    return data


@pytest.fixture(scope="function")
def test_split_array() -> List[DataSplit]:
    indices = np.array([0, 1, 2])
    return [DataSplit(label="train", indices=indices)]


@pytest.fixture(scope="function")
def test_df() -> pd.DataFrame:
    df = pd.DataFrame(
        {
            "year": [2020, 2022, 2019, 2021],
            "n_legs": [2, 4, 5, 100],
            "animals": ["Flamingo", "Horse", "Brittle stars", "Centipede"],
        }
    )
    return df


@pytest.fixture(scope="session")
def test_arrow_table():
    n_legs = pa.array([2, 4, 5, 100])
    animals = pa.array(["Flamingo", "Horse", "Brittle stars", "Centipede"])
    names = ["n_legs", "animals"]
    table = pa.Table.from_arrays([n_legs, animals], names=names)
    return table


@pytest.fixture(scope="session")
def test_polars_dataframe():
    df = pl.DataFrame(
        {
            "foo": [1, 2, 3, 4, 5, 6],
            "bar": ["a", "b", "c", "d", "e", "f"],
            "y": [1, 2, 3, 4, 5, 6],
        }
    )
    return df


@pytest.fixture(scope="function")
def pandas_timestamp_df():
    df = pd.DataFrame({"date": ["2014-10-23", "2016-09-08", "2016-10-08", "2020-10-08"]})
    df["date"] = pd.to_datetime(df["date"])
    return df


@pytest.fixture(scope="session")
def test_polars_split():
    return [DataSplit(label="train", column_name="foo", column_value=0)]


@pytest.fixture(scope="module")
def drift_dataframe():
    mu_1 = -4  # mean of the first distribution
    mu_2 = 4  # mean of the second distribution
    X_train = np.random.normal(mu_1, 2.0, size=(1000, 10))
    cat = np.random.randint(0, 3, 1000).reshape(-1, 1)
    X_train = np.hstack((X_train, cat))
    X_test = np.random.normal(mu_2, 2.0, size=(1000, 10))
    cat = np.random.randint(2, 5, 1000).reshape(-1, 1)
    X_test = np.hstack((X_test, cat))
    col_names = []
    for i in range(0, X_train.shape[1]):
        col_names.append(f"col_{i}")
    X_train = pd.DataFrame(X_train, columns=col_names)
    X_test = pd.DataFrame(X_test, columns=col_names)
    y_train = np.random.randint(1, 10, size=(1000, 1))
    y_test = np.random.randint(1, 10, size=(1000, 1))
    return X_train, y_train, X_test, y_test


###############################################################################
# Models
################################################################################


@pytest.fixture(scope="session")
def regression_data():
    X = np.array([[1, 1], [1, 2], [2, 2], [2, 3]])
    y = np.dot(X, np.array([1, 2])) + 3

    return X, y


@pytest.fixture(scope="session")
def regression_data_polars(regression_data):
    X, y = regression_data

    data = pl.DataFrame({"col_0": X[:, 0], "col_1": X[:, 1], "y": y})

    return data


@pytest.fixture(scope="session")
def load_pytorch_language():
    import torch
    from transformers import AutoTokenizer

    # model_name = "sshleifer/tiny-distilbert-base-cased"
    tokenizer = AutoTokenizer.from_pretrained("./tests/tokenizer/")
    data = tokenizer(
        "this is a test",
        padding="max_length",
        truncation=True,
        return_tensors="pt",
    ).input_ids
    sample_data = {"input_ids": data.numpy()}
    loaded_model = torch.load("tests/assets/distill-bert-tiny.pt", torch.device("cpu"))

    return loaded_model, sample_data


@pytest.fixture(scope="session")
def pytorch_onnx_byo():
    import onnx

    # Super Resolution model definition in PyTorch
    import torch.nn as nn
    import torch.nn.init as init
    import torch.onnx
    import torch.utils.model_zoo as model_zoo
    from torch import nn

    class SuperResolutionNet(nn.Module):
        def __init__(self, upscale_factor, inplace=False):
            super(SuperResolutionNet, self).__init__()

            self.relu = nn.ReLU(inplace=inplace)
            self.conv1 = nn.Conv2d(1, 64, (5, 5), (1, 1), (2, 2))
            self.conv2 = nn.Conv2d(64, 64, (3, 3), (1, 1), (1, 1))
            self.conv3 = nn.Conv2d(64, 32, (3, 3), (1, 1), (1, 1))
            self.conv4 = nn.Conv2d(32, upscale_factor**2, (3, 3), (1, 1), (1, 1))
            self.pixel_shuffle = nn.PixelShuffle(upscale_factor)

            self._initialize_weights()

        def forward(self, x):
            x = self.relu(self.conv1(x))
            x = self.relu(self.conv2(x))
            x = self.relu(self.conv3(x))
            x = self.pixel_shuffle(self.conv4(x))
            return x

        def _initialize_weights(self):
            init.orthogonal_(self.conv1.weight, init.calculate_gain("relu"))
            init.orthogonal_(self.conv2.weight, init.calculate_gain("relu"))
            init.orthogonal_(self.conv3.weight, init.calculate_gain("relu"))
            init.orthogonal_(self.conv4.weight)

    # Create the super-resolution model by using the above model definition.
    torch_model = SuperResolutionNet(upscale_factor=3)

    # Load pretrained model weights
    model_url = "https://s3.amazonaws.com/pytorch/test_data/export/superres_epoch100-44c6958e.pth"
    batch_size = 1  # just a random number

    # Initialize model with the pretrained weights
    def map_location(storage, loc):
        return storage

    if torch.cuda.is_available():
        map_location = None
    torch_model.load_state_dict(model_zoo.load_url(model_url, map_location=map_location))

    # set the model to inference mode
    torch_model.eval()

    # Input to the model
    x = torch.randn(batch_size, 1, 224, 224, requires_grad=True)
    torch_model(x)

    with tempfile.TemporaryDirectory() as tmpdir:
        onnx_path = f"{tmpdir}/super_resolution.onnx"
        # Export the model
        torch.onnx.export(
            torch_model,  # model being run
            x,  # model input (or a tuple for multiple inputs)
            onnx_path,  # where to save the model (can be a file or file-like object)
            export_params=True,  # store the trained parameter weights inside the model file
            opset_version=10,  # the ONNX version to export the model to
            do_constant_folding=True,  # whether to execute constant folding for optimization
            input_names=["input"],  # the model's input names
            output_names=["output"],  # the model's output names
            dynamic_axes={"input": {0: "batch_size"}, "output": {0: "batch_size"}},  # variable length axes
        )

        onnx_model = onnx.load(onnx_path)

    model_def = OnnxModelDefinition(
        onnx_version="1.14.0",
        model_bytes=onnx_model.SerializeToString(),
    )

    return model_def, torch_model, x.detach().numpy()[0:1]


@pytest.fixture(scope="session")
def load_transformer_example():
    import tensorflow as tf

    loaded_model = tf.keras.models.load_model("tests/assets/transformer_example")
    data = np.load("tests/assets/transformer_data.npy")
    return loaded_model, data


@pytest.fixture(scope="function")
def load_multi_input_keras_example():
    import tensorflow as tf

    loaded_model = tf.keras.models.load_model("tests/assets/multi_input_example")
    data = joblib.load("tests/assets/multi_input_data.joblib")
    return loaded_model, data


@pytest.fixture(scope="session")
def load_pytorch_resnet():
    import torch

    loaded_model = torch.load("tests/assets/resnet.pt")
    data = torch.randn(1, 3, 224, 224).numpy()

    return loaded_model, data


@pytest.fixture(scope="session")
def iris_data() -> pd.DataFrame:
    iris = load_iris()
    feature_names = ["sepal_length_cm", "sepal_width_cm", "petal_length_cm", "petal_width_cm"]
    x = pd.DataFrame(data=np.c_[iris["data"]], columns=feature_names)
    x["target"] = iris["target"]

    return x


@pytest.fixture(scope="session")
def iris_data_polars() -> pl.DataFrame:
    iris = load_iris()
    feature_names = ["sepal_length_cm", "sepal_width_cm", "petal_length_cm", "petal_width_cm"]
    x = pd.DataFrame(data=np.c_[iris["data"]], columns=feature_names)
    x["target"] = iris["target"]

    return pl.from_pandas(data=x)


@pytest.fixture(scope="function")
def stacking_regressor(regression_data):
    X, y = regression_data
    estimators = [
        ("lr", ensemble.RandomForestRegressor(n_estimators=5)),
        ("svr", XGBRegressor(n_estimators=3, max_depth=3)),
        ("reg", lgb.LGBMRegressor(n_estimators=3, max_depth=3, num_leaves=5, objective="quantile", alpha="0.5")),
    ]
    reg = ensemble.StackingRegressor(
        estimators=estimators,
        final_estimator=ensemble.RandomForestRegressor(n_estimators=5, random_state=42),
        cv=2,
    )
    reg.fit(X, y)
    return reg, X


@pytest.fixture(scope="session")
def sklearn_pipeline() -> tuple[Pipeline, pd.DataFrame]:
    data = pd.DataFrame(
        [
            dict(CAT1="a", CAT2="c", num1=0.5, num2=0.6, num3=0, y=0),
            dict(CAT1="b", CAT2="d", num1=0.4, num2=0.8, num3=1, y=1),
            dict(CAT1="a", CAT2="d", num1=0.5, num2=0.56, num3=0, y=0),
            dict(CAT1="a", CAT2="d", num1=0.55, num2=0.56, num3=2, y=1),
            dict(CAT1="a", CAT2="c", num1=0.35, num2=0.86, num3=0, y=0),
            dict(CAT1="a", CAT2="c", num1=0.5, num2=0.68, num3=2, y=1),
        ]
    )
    cat_cols = ["CAT1", "CAT2"]
    train_data = data.drop("y", axis=1)
    categorical_transformer = Pipeline([("onehot", OneHotEncoder(sparse=False, handle_unknown="ignore"))])
    preprocessor = ColumnTransformer(
        transformers=[("cat", categorical_transformer, cat_cols)],
        remainder="passthrough",
    )
    pipe = Pipeline(
        [("preprocess", preprocessor), ("rf", lgb.LGBMRegressor(n_estimators=3, max_depth=3, num_leaves=5))]
    )
    pipe.fit(train_data, data["y"])
    return pipe, train_data


@pytest.fixture(scope="session")
def sklearn_pipeline_advanced() -> tuple[Pipeline, pd.DataFrame]:
    X, y = fetch_openml("titanic", version=1, as_frame=True, return_X_y=True, parser="pandas")

    numeric_features = ["age", "fare"]
    numeric_transformer = Pipeline(steps=[("imputer", SimpleImputer(strategy="median")), ("scaler", StandardScaler())])

    categorical_features = ["embarked", "sex", "pclass"]
    categorical_transformer = Pipeline(
        steps=[
            ("encoder", OneHotEncoder(handle_unknown="ignore")),
            ("selector", SelectPercentile(chi2, percentile=50)),
        ]
    )
    preprocessor = ColumnTransformer(
        transformers=[
            ("num", numeric_transformer, numeric_features),
            ("cat", categorical_transformer, categorical_features),
        ]
    )

    clf = Pipeline(steps=[("preprocessor", preprocessor), ("classifier", linear_model.LogisticRegression(max_iter=5))])

    X_train, X_test, y_train, y_test = train_test_split(X[:1000], y[:1000], test_size=0.2, random_state=0)

    features = [*numeric_features, *categorical_features]
    X_train = X_train[features]
    y_train = y_train.to_numpy().astype(np.int32)

    clf.fit(X_train, y_train)
    return clf, X_train[:100]


@pytest.fixture(scope="function")
def xgb_df_regressor(drift_dataframe):
    X_train, y_train, X_test, y_test = drift_dataframe
    reg = XGBRegressor(n_estimators=5, max_depth=3)
    reg.fit(X_train.to_numpy(), y_train)
    return reg, X_train[:100]


@pytest.fixture(scope="function")
def random_forest_classifier(drift_dataframe):
    X_train, y_train, X_test, y_test = drift_dataframe
    reg = ensemble.RandomForestClassifier(n_estimators=5)
    reg.fit(X_train.to_numpy(), y_train)
    return reg, X_train[:100]


@pytest.fixture(scope="function")
def lgb_classifier(drift_dataframe):
    X_train, y_train, X_test, y_test = drift_dataframe
    reg = lgb.LGBMClassifier(
        n_estimators=3,
        max_depth=3,
        num_leaves=5,
    )
    reg.fit(X_train.to_numpy(), y_train)
    return reg, X_train[:100]


@pytest.fixture(scope="function")
def lgb_classifier_calibrated(drift_dataframe):
    X_train, y_train, X_test, y_test = drift_dataframe
    reg = lgb.LGBMClassifier(
        n_estimators=3,
        max_depth=3,
        num_leaves=5,
    )
    reg.fit(X_train.to_numpy(), y_train)

    calibrated_model = CalibratedClassifierCV(reg, method="isotonic", cv="prefit")
    calibrated_model.fit(X_test, y_test)

    return calibrated_model, X_test[:10]


@pytest.fixture(scope="function")
def lgb_classifier_calibrated_pipeline(drift_dataframe):
    X_train, y_train, X_test, y_test = drift_dataframe
    reg = lgb.LGBMClassifier(
        n_estimators=3,
        max_depth=3,
        num_leaves=5,
    )

    pipe = Pipeline([("preprocess", StandardScaler()), ("clf", CalibratedClassifierCV(reg, method="isotonic", cv=3))])
    pipe.fit(X_train, y_train)

    return pipe, X_test[:10]


@pytest.fixture(scope="function")
def lgb_booster_dataframe(drift_dataframe):
    X_train, y_train, X_test, y_test = drift_dataframe
    # create dataset for lightgbm
    lgb_train = lgb.Dataset(X_train, y_train)
    lgb_eval = lgb.Dataset(X_test, y_test, reference=lgb_train)
    # specify your configurations as a dict
    params = {
        "boosting_type": "gbdt",
        "objective": "regression",
        "metric": {"l2", "l1"},
        "num_leaves": 31,
        "learning_rate": 0.05,
        "feature_fraction": 0.9,
        "bagging_fraction": 0.8,
        "bagging_freq": 5,
        "verbose": 0,
    }
    # train
    gbm = lgb.train(
        params, lgb_train, num_boost_round=20, valid_sets=lgb_eval, callbacks=[lgb.early_stopping(stopping_rounds=5)]
    )

    return gbm, X_train[:100]


@pytest.fixture(scope="module")
def linear_regression_polars(regression_data_polars: pl.DataFrame):
    data: pl.DataFrame = regression_data_polars

    X = data.select(pl.col(["col_0", "col_1"]))
    y = data.select(pl.col("y"))

    reg = linear_model.LinearRegression().fit(
        X.to_numpy(),
        y.to_numpy(),
    )
    return reg, X


@pytest.fixture(scope="module")
def linear_regression(regression_data):
    X, y = regression_data
    reg = linear_model.LinearRegression().fit(X, y)
    return reg, X


@pytest.fixture(scope="function")
def test_model_card(sklearn_pipeline):
    model, data = sklearn_pipeline
    model_card = ModelCard(
        trained_model=model,
        sample_input_data=data[0:1],
        name="pipeline_model",
        team="mlops",
        user_email="mlops.com",
        version="1.0.0",
        uris=ModelCardUris(trained_model_uri="test"),
    )
    return model_card


################################################################

### API mocks

#################################################################


@pytest.fixture(scope="function")
def linear_reg_api_example():
    return 6.0, {"inputs": [1, 1]}


@pytest.fixture(scope="function")
def random_forest_api_example():
    record = {
        "col_0": -0.8720515927961947,
        "col_1": -3.2912296580011247,
        "col_2": -4.933565864371848,
        "col_3": -4.760871124559602,
        "col_4": -4.663587917354173,
        "col_5": -9.116647051793624,
        "col_6": -4.154678055358668,
        "col_7": -4.670396869411925,
        "col_8": -4.392686260289228,
        "col_9": -5.314893665635682,
        "col_10": 2.0,
    }

    return 2, record


@pytest.fixture(scope="module")
def huggingface_whisper():
    import transformers

    model = transformers.WhisperForConditionalGeneration.from_pretrained("openai/whisper-tiny")
    model.config.forced_decoder_ids = None

    # come up with some dummy test data to fake out training.
    data = joblib.load("tests/assets/whisper-data.joblib")

    return model, data


@pytest.fixture(scope="module")
def huggingface_openai_gpt():
    from transformers import OpenAIGPTLMHeadModel, OpenAIGPTTokenizer

    tokenizer = OpenAIGPTTokenizer.from_pretrained("openai-gpt")
    model = OpenAIGPTLMHeadModel.from_pretrained("openai-gpt")
    inputs = tokenizer("Hello, my dog is cute", return_tensors="pt")

    return model, inputs


@pytest.fixture(scope="module")
def huggingface_bart():
    from transformers import BartModel, BartTokenizer

    tokenizer = BartTokenizer.from_pretrained("facebook/bart-base")
    model = BartModel.from_pretrained("facebook/bart-base")
    inputs = tokenizer("Hello, my dog is cute", return_tensors="pt")

    return model, inputs


@pytest.fixture(scope="module")
def huggingface_vit():
    from PIL import Image
    from transformers import ViTFeatureExtractor, ViTModel

    image = Image.open("tests/assets/cats.jpg")

    feature_extractor = ViTFeatureExtractor.from_pretrained("google/vit-base-patch16-224-in21k")
    model = ViTModel.from_pretrained("google/vit-base-patch16-224-in21k")

    inputs = feature_extractor(images=image, return_tensors="pt")

    return model, inputs


@pytest.fixture(scope="function")
def tensorflow_api_example():
    record = {
        "title": [6448.0, 1046.0, 5305.0, 61.0, 6536.0, 6846.0, 7111.0, 2616.0, 8486.0, 6376.0],
        "body": [
            8773.0,
            834.0,
            8479.0,
            2176.0,
            4610.0,
            8978.0,
            1843.0,
            9090.0,
            108.0,
            1894.0,
            5109.0,
            5259.0,
            6029.0,
            3274.0,
            4893.0,
            6842.0,
            5180.0,
            3806.0,
            7638.0,
            7974.0,
            6575.0,
            7027.0,
            8622.0,
            4418.0,
            7190.0,
            7566.0,
            8229.0,
            8612.0,
            9264.0,
            2129.0,
            8997.0,
            3908.0,
            6012.0,
            3212.0,
            649.0,
            3030.0,
            3538.0,
            723.0,
            7829.0,
            7891.0,
            578.0,
            2080.0,
            6893.0,
            8127.0,
            7131.0,
            1405.0,
            9556.0,
            8495.0,
            3976.0,
            5414.0,
            1994.0,
            5236.0,
            3162.0,
            7749.0,
            3275.0,
            2963.0,
            2403.0,
            6157.0,
            5980.0,
            1788.0,
            6849.0,
            5209.0,
            4861.0,
            281.0,
            7498.0,
            5745.0,
            891.0,
            1681.0,
            5208.0,
            21.0,
            7302.0,
            2131.0,
            5611.0,
            476.0,
            8018.0,
            1996.0,
            3719.0,
            5497.0,
            5153.0,
            5819.0,
            3545.0,
            3935.0,
            5961.0,
            5283.0,
            8219.0,
            7065.0,
            9959.0,
            5395.0,
            3522.0,
            7269.0,
            3448.0,
            4219.0,
            8831.0,
            7094.0,
            5242.0,
            2099.0,
            6223.0,
            3535.0,
            551.0,
            4417.0,
        ],
        "tags": [1.0, 0.0, 1.0, 1.0, 0.0, 1.0, 0.0, 0.0, 0.0, 0.0, 1.0, 0.0],
    }
    prediction = {
        "priority": 0.22161353,
        "department": [-0.4160802, -0.27275354, 0.67165923, 0.37333506],
    }
    return prediction, record


@pytest.fixture(scope="function")
def sklearn_pipeline_api_example():
    record = {"CAT1": "a", "CAT2": "c", "num1": 0.5, "num2": 0.6, "num3": 0}

    return 0.5, record


@pytest.fixture(scope="module")
def test_fastapi_client(fastapi_model_app):
    with TestClient(fastapi_model_app) as test_client:
        yield test_client


##### Sklearn estimators for onnx
@pytest.fixture(scope="module")
def ard_regression(regression_data):
    X, y = regression_data
    reg = linear_model.ARDRegression().fit(X, y)
    return reg, X


@pytest.fixture(scope="session")
def classification_data():
    from sklearn.datasets import make_classification

    X, y = make_classification(
        n_samples=1000,
        n_features=4,
        n_informative=2,
        n_redundant=0,
        random_state=0,
        shuffle=False,
    )
    return X, y


@pytest.fixture(scope="module")
def ada_boost_classifier(classification_data):
    X, y = classification_data
    clf = ensemble.AdaBoostClassifier(n_estimators=5, random_state=0)
    clf.fit(X, y)
    return clf, X


@pytest.fixture(scope="module")
def ada_regression(regression_data):
    X, y = regression_data
    reg = ensemble.AdaBoostRegressor(n_estimators=5).fit(X, y)
    return reg, X


@pytest.fixture(scope="module")
def bagging_classifier(classification_data):
    X, y = classification_data
    clf = ensemble.BaggingClassifier(n_estimators=5)
    clf.fit(X, y)
    return clf, X


@pytest.fixture(scope="module")
def bagging_regression(regression_data):
    X, y = regression_data
    reg = ensemble.BaggingRegressor(n_estimators=5).fit(X, y)
    return reg, X


@pytest.fixture(scope="module")
def bayesian_ridge_regression(regression_data):
    X, y = regression_data
    reg = linear_model.BayesianRidge(n_iter=10).fit(X, y)
    return reg, X


@pytest.fixture(scope="module")
def bernoulli_nb(regression_data):
    X, y = regression_data
    reg = naive_bayes.BernoulliNB(force_alpha=True).fit(X, y)
    return reg, X


@pytest.fixture(scope="module")
def categorical_nb(regression_data):
    X, y = regression_data
    reg = naive_bayes.CategoricalNB(force_alpha=True).fit(X, y)
    return reg, X


@pytest.fixture(scope="module")
def complement_nb(regression_data):
    X, y = regression_data
    reg = naive_bayes.ComplementNB(force_alpha=True).fit(X, y)
    return reg, X


@pytest.fixture(scope="module")
def decision_tree_regressor(regression_data):
    X, y = regression_data
    reg = tree.DecisionTreeRegressor(max_depth=5).fit(X, y)
    return reg, X


@pytest.fixture(scope="module")
def decision_tree_classifier():
    data = pd.read_csv("tests/assets/titanic.csv", index_col=False)
    data["AGE"] = data["AGE"].astype("float64")

    X = data
    y = data.pop("SURVIVED")

    clf = tree.DecisionTreeClassifier(max_depth=5).fit(X, y)
    clf.fit(X, y)
    return clf, X


@pytest.fixture(scope="module")
def elastic_net(regression_data):
    X, y = regression_data
    reg = linear_model.ElasticNet(max_iter=10).fit(X, y)
    return reg, X


@pytest.fixture(scope="module")
def elastic_net_cv(regression_data):
    X, y = regression_data
    reg = linear_model.ElasticNetCV(max_iter=10, cv=2).fit(X, y)
    return reg, X


@pytest.fixture(scope="module")
def extra_tree_regressor(regression_data):
    X, y = regression_data
    reg = tree.ExtraTreeRegressor(max_depth=5).fit(X, y)
    return reg, X


@pytest.fixture(scope="module")
def extra_trees_regressor(regression_data):
    X, y = regression_data
    reg = ensemble.ExtraTreesRegressor(n_estimators=5).fit(X, y)
    return reg, X


@pytest.fixture(scope="module")
def extra_tree_classifier(classification_data):
    X, y = classification_data
    clf = tree.ExtraTreeClassifier(max_depth=5).fit(X, y)
    clf.fit(X, y)
    return clf, X


@pytest.fixture(scope="module")
def extra_trees_classifier(classification_data):
    X, y = classification_data
    clf = ensemble.ExtraTreesClassifier(n_estimators=5).fit(X, y)
    clf.fit(X, y)
    return clf, X


@pytest.fixture(scope="module")
def gamma_regressor(regression_data):
    X, y = regression_data
    reg = linear_model.GammaRegressor(max_iter=5).fit(X, y)
    return reg, X


@pytest.fixture(scope="module")
def gaussian_nb(regression_data):
    X, y = regression_data
    reg = naive_bayes.GaussianNB().fit(X, y)
    return reg, X


@pytest.fixture(scope="module")
def gaussian_process_regressor(regression_data):
    X, y = regression_data
    reg = gaussian_process.GaussianProcessRegressor().fit(X, y)
    return reg, X


@pytest.fixture(scope="module")
def gradient_booster_classifier(classification_data):
    X, y = classification_data
    clf = ensemble.GradientBoostingClassifier(n_estimators=5)
    clf.fit(X, y)
    return clf, X


@pytest.fixture(scope="module")
def gradient_booster_regressor(regression_data):
    X, y = regression_data
    reg = clf = ensemble.GradientBoostingRegressor(n_estimators=5).fit(X, y)
    return reg, X


@pytest.fixture(scope="module")
def hist_booster_classifier(classification_data):
    X, y = classification_data
    clf = ensemble.HistGradientBoostingClassifier(max_iter=5)
    clf.fit(X, y)
    return clf, X


@pytest.fixture(scope="module")
def hist_booster_regressor(drift_dataframe):
    X_train, y_train, _, _ = drift_dataframe
    reg = ensemble.HistGradientBoostingRegressor(max_iter=5).fit(X_train, y_train)
    return reg, X_train


@pytest.fixture(scope="module")
def huber_regressor(drift_dataframe):
    X_train, y_train, _, _ = drift_dataframe
    reg = linear_model.HuberRegressor(max_iter=10).fit(X_train, y_train)
    return reg, X_train


@pytest.fixture(scope="module")
def knn_regressor(drift_dataframe):
    X_train, y_train, _, _ = drift_dataframe
    reg = neighbors.KNeighborsRegressor(n_neighbors=2).fit(X_train, y_train)
    return reg, X_train


@pytest.fixture(scope="module")
def knn_classifier(drift_dataframe):
    X_train, y_train, _, _ = drift_dataframe
    clf = neighbors.KNeighborsClassifier(n_neighbors=2).fit(X_train, y_train)
    return clf, X_train


@pytest.fixture(scope="module")
def lars_regressor(drift_dataframe):
    X_train, y_train, _, _ = drift_dataframe
    reg = linear_model.Lars().fit(X_train, y_train)
    return reg, X_train


@pytest.fixture(scope="module")
def lars_cv_regressor(drift_dataframe):
    X_train, y_train, _, _ = drift_dataframe
    reg = linear_model.LarsCV(max_iter=10).fit(X_train, y_train)
    return reg, X_train


@pytest.fixture(scope="module")
def lasso_regressor(drift_dataframe):
    X_train, y_train, _, _ = drift_dataframe
    reg = linear_model.Lasso().fit(X_train, y_train)
    return reg, X_train


@pytest.fixture(scope="module")
def lasso_cv_regressor(drift_dataframe):
    X_train, y_train, _, _ = drift_dataframe
    reg = linear_model.LassoCV(max_iter=10).fit(X_train, y_train)
    return reg, X_train


@pytest.fixture(scope="module")
def lasso_lars_regressor(drift_dataframe):
    X_train, y_train, _, _ = drift_dataframe
    reg = linear_model.LassoLars().fit(X_train, y_train)
    return reg, X_train


@pytest.fixture(scope="module")
def lasso_lars_cv_regressor(drift_dataframe):
    X_train, y_train, _, _ = drift_dataframe
    reg = linear_model.LassoLarsCV(max_iter=10).fit(X_train, y_train)
    return reg, X_train


@pytest.fixture(scope="module")
def lasso_lars_ic_regressor(drift_dataframe):
    X_train, y_train, _, _ = drift_dataframe
    reg = linear_model.LassoLarsIC().fit(X_train, y_train)
    return reg, X_train


@pytest.fixture(scope="module")
def linear_svc(drift_dataframe):
    X_train, y_train, _, _ = drift_dataframe
    reg = svm.LinearSVC(max_iter=10).fit(X_train, y_train)
    return reg, X_train


@pytest.fixture(scope="module")
def linear_svr(drift_dataframe):
    X_train, y_train, _, _ = drift_dataframe
    reg = svm.LinearSVR(max_iter=10).fit(X_train, y_train)
    return reg, X_train


@pytest.fixture(scope="module")
def logistic_regression_cv(drift_dataframe):
    X_train, y_train, _, _ = drift_dataframe
    reg = linear_model.LogisticRegressionCV(max_iter=10).fit(X_train, y_train)
    return reg, X_train


@pytest.fixture(scope="module")
def mlp_classifier(drift_dataframe):
    X_train, y_train, _, _ = drift_dataframe
    reg = neural_network.MLPClassifier(max_iter=10).fit(X_train, y_train)
    return reg, X_train


@pytest.fixture(scope="module")
def mlp_regressor(drift_dataframe):
    X_train, y_train, _, _ = drift_dataframe
    reg = neural_network.MLPRegressor(max_iter=10).fit(X_train, y_train)
    return reg, X_train


@pytest.fixture(scope="module")
def multioutput_classification():
    from sklearn.datasets import make_multilabel_classification

    X, y = make_multilabel_classification(n_classes=3, random_state=0)
    reg = multioutput.MultiOutputClassifier(linear_model.LogisticRegression()).fit(X, y)
    return reg, X


@pytest.fixture(scope="module")
def multioutput_regression():
    from sklearn.datasets import load_linnerud

    X, y = load_linnerud(return_X_y=True)
    reg = multioutput.MultiOutputRegressor(linear_model.Ridge(random_state=123)).fit(X, y)
    return reg, X


@pytest.fixture(scope="module")
def multitask_elasticnet():
    X = np.array([[0, 0], [1, 1], [2, 2]])
    y = np.array([[0, 0], [1, 1], [2, 2]])
    reg = linear_model.MultiTaskElasticNet(alpha=0.1).fit(X, y)
    return reg, X


@pytest.fixture(scope="module")
def multitask_elasticnet_cv():
    X = np.array([[0, 0], [1, 1], [2, 2]])
    y = np.array([[0, 0], [1, 1], [2, 2]])
    reg = linear_model.MultiTaskElasticNetCV(max_iter=5, cv=2).fit(X, y)
    return reg, X


@pytest.fixture(scope="module")
def multitask_lasso():
    X = np.array([[0, 0], [1, 1], [2, 2]])
    y = np.array([[0, 0], [1, 1], [2, 2]])
    reg = linear_model.MultiTaskLasso(alpha=0.1).fit(X, y)
    return reg, X


@pytest.fixture(scope="module")
def multitask_lasso_cv():
    X = np.array([[0, 0], [1, 1], [2, 2]])
    y = np.array([[0, 0], [1, 1], [2, 2]])
    reg = linear_model.MultiTaskLassoCV(max_iter=5, cv=2).fit(X, y)
    return reg, X


@pytest.fixture(scope="module")
def multinomial_nb():
    X = np.array([[0, 0], [1, 1], [2, 2]])
    y = np.array([1, 2, 3])
    reg = naive_bayes.MultinomialNB().fit(X, y)
    return reg, X


@pytest.fixture(scope="module")
def nu_svc(drift_dataframe):
    X_train, y_train, _, _ = drift_dataframe
    reg = svm.NuSVC(max_iter=10).fit(X_train, y_train)
    return reg, X_train


@pytest.fixture(scope="module")
def nu_svr(drift_dataframe):
    X_train, y_train, _, _ = drift_dataframe
    reg = svm.NuSVR(max_iter=10).fit(X_train, y_train)
    return reg, X_train


@pytest.fixture(scope="module")
def pls_regressor(drift_dataframe):
    X_train, y_train, _, _ = drift_dataframe
    reg = cross_decomposition.PLSRegression(max_iter=5).fit(X_train, y_train)
    return reg, X_train


@pytest.fixture(scope="module")
def passive_aggressive_classifier(drift_dataframe):
    X_train, y_train, _, _ = drift_dataframe
    reg = linear_model.PassiveAggressiveClassifier(max_iter=5).fit(X_train, y_train)
    return reg, X_train


@pytest.fixture(scope="module")
def passive_aggressive_regressor(drift_dataframe):
    X_train, y_train, _, _ = drift_dataframe
    reg = linear_model.PassiveAggressiveRegressor(max_iter=5).fit(X_train, y_train)
    return reg, X_train


@pytest.fixture(scope="module")
def perceptron(drift_dataframe):
    X_train, y_train, _, _ = drift_dataframe
    reg = linear_model.Perceptron(max_iter=5).fit(X_train, y_train)
    return reg, X_train


@pytest.fixture(scope="module")
def poisson_regressor(drift_dataframe):
    X_train, y_train, _, _ = drift_dataframe
    reg = linear_model.PoissonRegressor(max_iter=5).fit(X_train, y_train)
    return reg, X_train


@pytest.fixture(scope="module")
def quantile_regressor(drift_dataframe):
    X_train, y_train, _, _ = drift_dataframe
    reg = linear_model.QuantileRegressor(solver="highs").fit(X_train, y_train)
    return reg, X_train


@pytest.fixture(scope="module")
def ransac_regressor(drift_dataframe):
    X_train, y_train, _, _ = drift_dataframe
    reg = linear_model.RANSACRegressor(max_trials=5).fit(X_train, y_train)
    return reg, X_train


@pytest.fixture(scope="module")
def radius_neighbors_regressor(drift_dataframe):
    X_train, y_train, _, _ = drift_dataframe
    reg = neighbors.RadiusNeighborsRegressor().fit(X_train, y_train)
    return reg, X_train


@pytest.fixture(scope="module")
def radius_neighbors_classifier(drift_dataframe):
    X_train, y_train, _, _ = drift_dataframe
    clf = neighbors.RadiusNeighborsClassifier().fit(X_train, y_train)
    return clf, X_train


@pytest.fixture(scope="module")
def ridge_regressor(drift_dataframe):
    X_train, y_train, _, _ = drift_dataframe
    reg = linear_model.Ridge().fit(X_train, y_train)
    return reg, X_train


@pytest.fixture(scope="module")
def ridge_cv_regressor(drift_dataframe):
    X_train, y_train, _, _ = drift_dataframe
    reg = linear_model.RidgeCV(cv=2).fit(X_train, y_train)
    return reg, X_train


@pytest.fixture(scope="module")
def ridge_classifier(drift_dataframe):
    X_train, y_train, _, _ = drift_dataframe
    reg = linear_model.RidgeClassifier(max_iter=5).fit(X_train, y_train)
    return reg, X_train


@pytest.fixture(scope="module")
def ridge_cv_classifier(drift_dataframe):
    X_train, y_train, _, _ = drift_dataframe
    reg = reg = linear_model.RidgeClassifierCV(cv=2).fit(X_train, y_train)
    return reg, X_train


@pytest.fixture(scope="module")
def sgd_classifier(drift_dataframe):
    X_train, y_train, _, _ = drift_dataframe
    reg = reg = linear_model.SGDClassifier(max_iter=5).fit(X_train, y_train)
    return reg, X_train


@pytest.fixture(scope="module")
def sgd_regressor(drift_dataframe):
    X_train, y_train, _, _ = drift_dataframe
    reg = reg = linear_model.SGDRegressor(max_iter=5).fit(X_train, y_train)
    return reg, X_train


@pytest.fixture(scope="module")
def svc(drift_dataframe):
    X_train, y_train, _, _ = drift_dataframe
    reg = svm.SVC(max_iter=10).fit(X_train, y_train)
    return reg, X_train


@pytest.fixture(scope="module")
def svr(drift_dataframe):
    X_train, y_train, _, _ = drift_dataframe
    reg = svm.SVR(max_iter=10).fit(X_train, y_train)
    return reg, X_train


@pytest.fixture(scope="module")
def stacking_classifier():
    from sklearn.datasets import load_iris
    from sklearn.pipeline import make_pipeline

    X, y = load_iris(return_X_y=True)
    estimators = [
        ("rf", ensemble.RandomForestClassifier(n_estimators=10, random_state=42)),
        ("svr", make_pipeline(StandardScaler(), linear_model.LogisticRegression(max_iter=5))),
    ]
    reg = ensemble.StackingClassifier(
        estimators=estimators, final_estimator=linear_model.LogisticRegression(max_iter=5)
    )
    reg.fit(X, y)
    return reg, X


@pytest.fixture(scope="module")
def theilsen_regressor(drift_dataframe):
    X_train, y_train, _, _ = drift_dataframe
    reg = reg = linear_model.TheilSenRegressor(max_iter=5).fit(X_train, y_train)
    return reg, X_train


@pytest.fixture(scope="module")
def tweedie_regressor(drift_dataframe):
    X_train, y_train, _, _ = drift_dataframe
    reg = reg = linear_model.TweedieRegressor(max_iter=5).fit(X_train, y_train)
    return reg, X_train


@pytest.fixture(scope="module")
def voting_classifier(drift_dataframe):
    X_train, y_train, _, _ = drift_dataframe
    clf1 = linear_model.LogisticRegression(multi_class="multinomial", max_iter=5)
    clf2 = ensemble.RandomForestClassifier(n_estimators=5, random_state=1)
    clf3 = naive_bayes.GaussianNB()
    eclf1 = ensemble.VotingClassifier(
        estimators=[("lr", clf1), ("rf", clf2), ("gnb", clf3)], voting="hard", flatten_transform=False
    )
    eclf1 = eclf1.fit(X_train, y_train)
    return eclf1, X_train


@pytest.fixture(scope="module")
def voting_regressor(drift_dataframe):
    X_train, y_train, _, _ = drift_dataframe
    clf1 = linear_model.LinearRegression()
    clf2 = ensemble.RandomForestRegressor(n_estimators=5, random_state=1)
    clf3 = linear_model.Lasso()
    eclf1 = ensemble.VotingRegressor(estimators=[("lr", clf1), ("rf", clf2), ("lso", clf3)])
    eclf1 = eclf1.fit(X_train, y_train)
    return eclf1, X_train


@pytest.fixture(scope="module")
def deeplabv3_resnet50():
    import torch
    from PIL import Image
    from torchvision import transforms

    model = torch.hub.load("pytorch/vision:v0.8.0", "deeplabv3_resnet50", pretrained=True)
    model.eval()

    input_image = Image.open("tests/assets/deeplab.jpg")
    preprocess = transforms.Compose(
        [
            transforms.ToTensor(),
            transforms.Normalize(mean=[0.485, 0.456, 0.406], std=[0.229, 0.224, 0.225]),
        ]
    )

    input_tensor = preprocess(input_image)
    input_batch = input_tensor.unsqueeze(0)

    return model, input_batch.numpy()<|MERGE_RESOLUTION|>--- conflicted
+++ resolved
@@ -316,13 +316,8 @@
         return test_client
 
     with patch("httpx.Client", callable_api):
-<<<<<<< HEAD
         # Set the global configuration (used by the web server to determine `/settings`)
         monkeypatch.setattr(config, "opsml_tracking_uri", "http://testserver")
-=======
-        from opsml.registry.sql.base.query_engine import QueryEngine
-        from opsml.registry.utils.settings import settings
->>>>>>> cbcd0611
 
         # Create default settings
         registries = CardRegistries()
@@ -331,8 +326,10 @@
 
         registries.set_storage_client(api_settings.storage_client)
 
-    with patch("httpx.Client", callable_api):
         return registries
+
+    # with patch("httpx.Client", callable_api):
+    # return registries
 
 
 @pytest.fixture(scope="function")
