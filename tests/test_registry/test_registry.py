from typing import Dict, List, Tuple
import pandas as pd
import numpy as np
import polars as pl
from numpy.typing import NDArray
import pyarrow as pa
from os import path
from sqlalchemy import select
import pytest
from pytest_lazyfixture import lazy_fixture
from opsml.registry.cards import (
    DataCard,
    RunCard,
    PipelineCard,
    ModelCard,
    DataSplit,
    DataCardMetadata,
    ModelCardMetadata,
    Description,
    CardInfo,
    Description,
)
from opsml.registry.sql.registry import CardRegistry
from opsml.registry.sql.sql_schema import DataSchema
from opsml.registry.sql.base.query_engine import DialectHelper
from opsml.helpers.exceptions import VersionError
from sklearn import linear_model
from sklearn.pipeline import Pipeline
import uuid
from pydantic import ValidationError
from tests.conftest import FOURTEEN_DAYS_TS, FOURTEEN_DAYS_STR


def test_registry_dialect(
    db_registries: Dict[str, CardRegistry],
    tracking_uri: str,
):
    registry = db_registries["data"]

    if "postgres" in tracking_uri:
        assert "postgres" in registry._registry.engine.dialect

    elif "mysql" in tracking_uri:
        assert "mysql" in registry._registry.engine.dialect

    elif "sqlite" in tracking_uri:
        assert "sqlite" in registry._registry.engine.dialect
    else:
        raise ValueError("Supported dialect not found")


@pytest.mark.parametrize(
    "data_splits, test_data",
    [
        (lazy_fixture("test_split_array"), lazy_fixture("test_array")),
        (lazy_fixture("test_split_array"), lazy_fixture("test_df")),
        (lazy_fixture("test_split_array"), lazy_fixture("test_arrow_table")),
        (lazy_fixture("test_polars_split"), lazy_fixture("test_polars_dataframe")),
    ],
)
def test_register_data(
    db_registries: Dict[str, CardRegistry],
    test_data: tuple[pd.DataFrame, NDArray, pa.Table],
    data_splits: List[Dict[str, str]],
):
    # create data card
    registry = db_registries["data"]

    data_card = DataCard(
        data=test_data,
        name="test_df",
        team="mlops",
        user_email="mlops.com",
        data_splits=data_splits,
    )

    registry.register_card(card=data_card)

    # test idempotency
    version = data_card.version
    registry.register_card(card=data_card)
    assert data_card.version == version

    df = registry.list_cards(name=data_card.name, team=data_card.team, as_dataframe=True)
    assert isinstance(df, pd.DataFrame)

    df = registry.list_cards(name=data_card.name, as_dataframe=True)
    assert isinstance(df, pd.DataFrame)

    df = registry.list_cards(as_dataframe=True)
    assert isinstance(df, pd.DataFrame)

    df = registry.list_cards(name=data_card.name, team=data_card.team, version="1.0.0", as_dataframe=True)
    assert df.shape[0] == 1

    data_card = DataCard(
        data=test_data,
        name="test_df",
        team="mlops",
        user_email="mlops.com",
        data_splits=data_splits,
    )
    registry.register_card(card=data_card)

    cards = registry.list_cards(
        name=data_card.name,
        team=data_card.team,
        version="^1",
        as_dataframe=False,
    )
    assert len(cards) >= 1

    # Verify card name normalization (replacing "_" with "-")
    names = registry._registry.get_unique_card_names(team="mlops")
    # NOTE: opsml replaces "_" with "-" in card name name
    assert "test-df" in names

    names = registry._registry.get_unique_card_names()
    assert "test-df" in names

    assert "mlops" in registry._registry.unique_teams


def test_datacard_sql_register(db_registries: Dict[str, CardRegistry]):
    # create data card
    registry = db_registries["data"]
    data_card = DataCard(
        name="test_sql",
        team="mlops",
        user_email="mlops.com",
        sql_logic={"test": "select * from test_table"},
        feature_descriptions={"test": "test_description"},
        metadata=DataCardMetadata(
            description=Description(summary="data_readme.md"),
        ),
    )

    registry.register_card(card=data_card)
    loaded_card: DataCard = registry.load_card(uid=data_card.uid)
    assert loaded_card.sql_logic.get("test") is not None
<<<<<<< HEAD
    assert data_card.name == "test-sql"
    assert data_card.team == "mlops"
    assert data_card.version >= "1.0.0"
=======
    assert loaded_card.version == "1.0.0"
    assert len(data_card.metadata.description.summary) > 15


def test_load_card_info(db_registries: Dict[str, CardRegistry]):
    registry = db_registries["data"]
    info = CardInfo(name="test_sql", team="mlops", version="1.0.0")
    loaded_card: DataCard = registry.load_card(info=info)
    assert loaded_card.sql_logic.get("test") is not None
    assert loaded_card.version == "1.0.0"


def test_datacard_major_minor_version(db_registries: Dict[str, CardRegistry]):
    # create data card
    registry = db_registries["data"]
    data_card = DataCard(
        name="major_minor",
        team="mlops",
        user_email="mlops.com",
        sql_logic={"test": "select * from test_table"},
        version="3.1.1",
    )

    registry.register_card(card=data_card)

    data_card = DataCard(
        name="major_minor",
        team="mlops",
        user_email="mlops.com",
        version="3.1",  # specifying major minor version
        sql_logic={"test": "select * from test_table"},
    )

    registry.register_card(card=data_card, version_type="patch")

    assert data_card.version == "3.1.2"

    # test initial partial registration
    data_card = DataCard(
        name="major_minor",
        team="mlops",
        user_email="mlops.com",
        version="4.1",  # specifying major minor version
        sql_logic={"test": "select * from test_table"},
    )

    registry.register_card(card=data_card, version_type="patch")
    assert data_card.version == "4.1.0"
>>>>>>> 023e5985


def test_datacard_tags(db_registries: Dict[str, CardRegistry]):
    # create data card
    registry = db_registries["data"]
    data_card = DataCard(
        name="test_tags",
        team="mlops",
        user_email="mlops.com",
        sql_logic={"test": "select * from test_table"},
        metadata=DataCardMetadata(
            feature_descriptions={"test": "test_description"},
        ),
    )
    data_card.add_tag("test", "hello")

    registry.register_card(card=data_card)

    cards = registry.list_cards(
        name="test_tags",
        team="mlops",
        tags={"test": "hello"},
        as_dataframe=False,
    )

    assert cards[0]["tags"] == {"test": "hello"}

    data_card = registry.load_card(
        name="test_tags",
        tags={"test": "hello"},
    )

    assert data_card.tags == {"test": "hello"}


def test_datacard_sql_register_date(db_registries: Dict[str, CardRegistry]):
    # create data card at current time
    registry = db_registries["data"]
    data_card = DataCard(
        name="test_date",
        team="mlops",
        user_email="mlops.com",
        sql_logic={"test": "select * from test_table"},
    )

    registry.register_card(card=data_card)
    record = data_card.create_registry_record()

    # add card with a timestamp from 14 days ago
    record.timestamp = FOURTEEN_DAYS_TS
    registry._registry.update_card_record(record.model_dump())

    cards = registry.list_cards()
    assert len(cards) >= 1

    cards = registry.list_cards(max_date=FOURTEEN_DAYS_STR)
    assert len(cards) >= 1


def test_datacard_sql_register_file(db_registries: Dict[str, CardRegistry]):
    # create data card
    registry = db_registries["data"]
    data_card = DataCard(
        name="test_file",
        team="mlops",
        user_email="mlops.com",
        sql_logic={"test": "test_sql.sql"},
    )

    registry.register_card(card=data_card)
    loaded_card = registry.load_card(uid=data_card.uid)
    assert loaded_card.sql_logic.get("test") == "SELECT ORDER_ID FROM TEST_TABLE limit 100"


def test_unique_name_fail(db_registries: Dict[str, CardRegistry]):
    # create data card
    registry = db_registries["data"]
    data_card = DataCard(
        name="test_name_fail",
        team="mlops",
        user_email="mlops.com",
        sql_logic={"test": "test_sql.sql"},
    )

    registry.register_card(card=data_card)

    # test registering card with same name and different team
    with pytest.raises(ValueError):
        data_card = DataCard(
            name="test_name_fail",
            team="fail_teams",
            user_email="mlops.com",
            sql_logic={"test": "test_sql.sql"},
        )

        registry.register_card(card=data_card)


def test_datacard_sql(db_registries: Dict[str, CardRegistry], test_array: NDArray):
    # create data card
    registry = db_registries["data"]
    data_card = DataCard(
        data=test_array,
        name="test_sql",
        team="mlops",
        user_email="mlops.com",
    )

    name = "test"
    query = "select * from test_table"
    data_card.add_sql(name=name, query=query)

    assert data_card.sql_logic[name] == query

    name = "test"
    filename = "test_sql.sql"
    data_card.add_sql(name=name, filename=filename)

    assert data_card.sql_logic[name] == "SELECT ORDER_ID FROM TEST_TABLE limit 100"

    ### Test add failure
    with pytest.raises(IndexError):
        data_card.add_sql(name="fail", filename="fail.sql")

    with pytest.raises(ValueError):
        data_card.add_sql(name="fail")

    ## Test instantiation
    data_card = DataCard(data=test_array, name="test_df", team="mlops", user_email="mlops.com", sql_logic={name: query})
    assert data_card.sql_logic[name] == query

    data_card = DataCard(
        data=test_array,
        name="test_sql",
        team="mlops",
        user_email="mlops.com",
        sql_logic={name: filename},
    )
    assert data_card.sql_logic[name] == "SELECT ORDER_ID FROM TEST_TABLE limit 100"

    ## Test instantiation failure
    with pytest.raises(ValueError):
        data_card = DataCard(
            data=test_array,
            name="test_sql",
            team="mlops",
            user_email="mlops.com",
            sql_logic={"fail": "fail.sql"},
        )


def test_semver_registry_list(db_registries: Dict[str, CardRegistry], test_array: NDArray):
    # create data card
    registry = db_registries["data"]

    # version 1
    for i in range(0, 5):
        data_card = DataCard(
            data=test_array,
            name="test_semver",
            team="mlops",
            user_email="mlops.com",
        )
        registry.register_card(card=data_card, version_type="patch")

    cards = registry.list_cards(
        name="test_semver",
        team="mlops",
        version="^1.0.0",
        as_dataframe=False,
    )

    assert len(cards) == 1
    assert cards[0]["version"] == "1.0.4"

    # version 2
    data_card = DataCard(
        data=test_array,
        name="test_semver",
        team="mlops",
        user_email="mlops.com",
    )
    registry.register_card(card=data_card, version_type="major")

    for i in range(0, 12):
        data_card = DataCard(
            data=test_array,
            name="test_semver",
            team="mlops",
            user_email="mlops.com",
        )
        registry.register_card(card=data_card)

    # should return 13 versions
    cards = registry.list_cards(
        name=data_card.name,
        team=data_card.team,
        version="2.*.*",
        as_dataframe=False,
    )
    assert len(cards) == 13

    cards = registry.list_cards(
        name=data_card.name,
        team=data_card.team,
        version="^2.0.0",
        as_dataframe=False,
    )
    cards[0]["version"] == "2.12.0"
    assert len(cards) == 1

    # pre-release
    data_card_pre = DataCard(
        data=test_array,
        name="test_semver",
        team="mlops",
        user_email="mlops.com",
        version="3.0.0-rc.1",
    )
    registry.register_card(card=data_card_pre)

    records = registry.list_cards(
        name=data_card.name,
        team=data_card.team,
        version="3.*.*",
        as_dataframe=False,
    )

    assert len(records) == 1

    data_card_pre.version = "3.0.0"
    registry.update_card(card=data_card_pre)

    # check update works
    records = registry.list_cards(
        name=data_card.name,
        team=data_card.team,
        version="3.*.*",
        as_dataframe=False,
    )

    assert records[0]["version"] == "3.0.0"

    with pytest.raises(VersionError):
        # try registering card where version already exists
        data_card = DataCard(
            data=test_array,
            name="test_semver",
            team="mlops",
            user_email="mlops.com",
            version="3.0.0-rc.1",  # cant create a release for a minor version that already exists
        )
        registry.register_card(card=data_card)

    with pytest.raises(ValueError):
        # try invalid semver
        data_card = DataCard(
            data=test_array,
            name="test_semver",
            team="mlops",
            user_email="mlops.com",
            version="3.0.0blah",
        )
        registry.register_card(card=data_card)

    # pre-release
    data_card_pre = DataCard(
        data=test_array,
        name="test_semver",
        team="mlops",
        user_email="mlops.com",
        version="3.0.1-rc.1",
    )
    registry.register_card(card=data_card_pre)

    # test patch semver sort
    for i in range(0, 5):
        data_card = DataCard(
            data=test_array,
            name="patch",
            team="mlops",
            user_email="mlops.com",
        )
        registry.register_card(card=data_card, version_type="patch")

    cards = registry.list_cards(
        name="patch",
        team="mlops",
        version="^1.0.0",
        as_dataframe=False,
    )

    assert cards[0]["version"] == "1.0.4"


def test_runcard(
    linear_regression: linear_model.LinearRegression,
    db_registries: Dict[str, CardRegistry],
):
    registry: CardRegistry = db_registries["run"]
    run = RunCard(
        name="test_run",
        team="mlops",
        user_email="mlops.com",
        datacard_uids=["test_uid"],
    )
    run.log_metric("test_metric", 10)
    run.log_metrics({"test_metric2": 20})
    assert run.get_metric("test_metric").value == 10
    assert run.get_metric("test_metric2").value == 20

    # save artifacts
    model, _ = linear_regression
    run.log_artifact("reg_model", artifact=model)
    assert run.artifacts.get("reg_model").__class__.__name__ == "LinearRegression"
    registry.register_card(card=run)
    loaded_card = registry.load_card(uid=run.uid)
    assert loaded_card.uid == run.uid
    assert loaded_card.get_metric("test_metric").value == 10
    assert loaded_card.get_metric("test_metric2").value == 20

    with pytest.raises(ValueError):
        loaded_card.get_metric("test")

    with pytest.raises(ValueError):
        loaded_card.get_parameter("test")

    # metrics take floats, ints
    with pytest.raises(ValueError):
        loaded_card.log_metric("test_fail", "10")

    # params take floats, ints, str
    with pytest.raises(ValueError):
        loaded_card.log_parameter("test_fail", model)

    # test updating
    loaded_card.log_metric("updated_metric", 20)
    registry.update_card(card=loaded_card)

    # should be same runid
    loaded_card = registry.load_card(uid=run.uid)
    assert loaded_card.get_metric("updated_metric").value == 20
    assert loaded_card.runcard_uri == run.runcard_uri


def test_local_model_registry_to_onnx(
    db_registries: Dict[str, CardRegistry],
    sklearn_pipeline: Pipeline,
):
    # create data card
    data_registry: CardRegistry = db_registries["data"]
    model, data = sklearn_pipeline
    data_card = DataCard(
        data=data,
        name="pipeline_data",
        team="mlops",
        user_email="mlops.com",
    )
    data_registry.register_card(card=data_card)

    model_card = ModelCard(
        trained_model=model,
        sample_input_data=data[0:1],
        name="pipeline_model",
        team="mlops",
        user_email="mlops.com",
        datacard_uid=data_card.uid,
        to_onnx=True,
    )

    model_registry: CardRegistry = db_registries["model"]
    model_registry.register_card(card=model_card)

    loaded_card = model_registry.load_card(uid=model_card.uid)
    assert loaded_card.metadata.uris.model_metadata_uri is not None


def test_local_model_registry_no_onnx(
    db_registries: Dict[str, CardRegistry],
    sklearn_pipeline: Pipeline,
):
    # create data card
    data_registry: CardRegistry = db_registries["data"]
    model, data = sklearn_pipeline
    data_card = DataCard(
        data=data,
        name="pipeline_data",
        team="mlops",
        user_email="mlops.com",
    )
    data_registry.register_card(card=data_card)

    model_card = ModelCard(
        trained_model=model,
        sample_input_data=data[0:1],
        name="pipeline_model",
        team="mlops",
        user_email="mlops.com",
        datacard_uid=data_card.uid,
        to_onnx=False,
    )

    model_registry: CardRegistry = db_registries["model"]
    model_registry.register_card(card=model_card)

    loaded_card = model_registry.load_card(uid=model_card.uid)
    assert loaded_card.metadata.uris.model_metadata_uri is not None


def test_local_model_registry(
    db_registries: Dict[str, CardRegistry],
    sklearn_pipeline: Pipeline,
):
    # create data card
    data_registry: CardRegistry = db_registries["data"]
    model, data = sklearn_pipeline
    data_card = DataCard(
        data=data,
        name="pipeline_data",
        team="mlops",
        user_email="mlops.com",
    )
    data_registry.register_card(card=data_card)

    model_card = ModelCard(
        trained_model=model,
        sample_input_data=data[0:1],
        name="pipeline_model",
        team="mlops",
        user_email="mlops.com",
        datacard_uid=data_card.uid,
    )

    with pytest.raises(ValueError):
        model_card.model_data_schema

    with pytest.raises(ValueError):
        model_card.input_data_schema

    with pytest.raises(ValueError):
        model_card.load_onnx_model_definition()

    with pytest.raises(ValueError):
        model_card.load_trained_model()

    model_registry: CardRegistry = db_registries["model"]
    model_registry.register_card(model_card)

    assert path.exists(model_card.metadata.uris.model_metadata_uri)
    assert path.exists(model_card.metadata.uris.trained_model_uri)
    assert path.exists(model_card.metadata.uris.sample_data_uri)

    loaded_card: ModelCard = model_registry.load_card(uid=model_card.uid)

    assert loaded_card != model_card
    assert loaded_card.metadata.onnx_model_def is None
    assert loaded_card.trained_model is None
    assert loaded_card.sample_input_data is None

    loaded_card.load_onnx_model_definition()
    loaded_card.load_trained_model()

    assert loaded_card.trained_model is not None
    assert loaded_card.sample_input_data is not None
    assert loaded_card.metadata.onnx_model_def is not None


def test_register_model(
    db_registries: Dict[str, CardRegistry],
    sklearn_pipeline: Pipeline,
):
    model, data = sklearn_pipeline

    # create data card
    data_registry: CardRegistry = db_registries["data"]

    data_card = DataCard(
        data=data,
        name="pipeline_data",
        team="mlops",
        user_email="mlops.com",
    )
    data_registry.register_card(card=data_card)

    model_card1 = ModelCard(
        trained_model=model,
        sample_input_data=data[0:1],
        name="pipeline_model",
        team="mlops",
        user_email="mlops.com",
        datacard_uid=data_card.uid,
        metadata=ModelCardMetadata(
            description=Description(summary="test description"),
        ),
    )

    model_registry: CardRegistry = db_registries["model"]
    model_registry.register_card(model_card1)

    loaded_card = model_registry.load_card(uid=model_card1.uid)
    loaded_card.load_trained_model()

    loaded_card.trained_model = model
    loaded_card.sample_input_data = data[0:1]

    assert getattr(loaded_card, "trained_model") is not None
    assert getattr(loaded_card, "sample_input_data") is not None
    assert loaded_card.metadata.description.summary == "test description"

    model_card_custom = ModelCard(
        trained_model=model,
        sample_input_data=data[0:1],
        name="pipeline_model",
        team="mlops",
        user_email="mlops.com",
        datacard_uid=data_card.uid,
    )

    model_registry.register_card(card=model_card_custom)

    model_card2 = ModelCard(
        trained_model=model,
        sample_input_data=data[0:1],
        name="pipeline_model",
        team="mlops",
        user_email="mlops.com",
        datacard_uid=None,
    )

    with pytest.raises(ValueError):
        model_registry.register_card(card=model_card2)

    model_card3 = ModelCard(
        trained_model=model,
        sample_input_data=data[0:1],
        name="pipeline_model",
        team="mlops",
        user_email="mlops.com",
        datacard_uid="test_uid",
    )

    with pytest.raises(ValueError):
        model_registry.register_card(card=model_card3)

    with pytest.raises(ValidationError):
        model_card3 = ModelCard(
            trained_model=model,
            sample_input_data=None,
            name="pipeline_model",
            team="mlops",
            user_email="mlops.com",
            datacard_uid="test_uid",
        )

    # test pre-release model
    model_card_pre = ModelCard(
        trained_model=model,
        sample_input_data=data[0:1],
        name="pipeline_model",
        team="mlops",
        user_email="mlops.com",
        datacard_uid=data_card.uid,
        version="3.1.0-rc.1",
    )

    model_registry.register_card(card=model_card_pre)
    cards = model_registry.list_cards(uid=model_card_pre.uid, as_dataframe=False)

    assert cards[0]["version"] == "3.1.0-rc.1"

    model_card_pre.version = "3.1.0"
    model_registry.update_card(card=model_card_pre)
    cards = model_registry.list_cards(uid=model_card_pre.uid, as_dataframe=False)

    assert cards[0]["version"] == "3.1.0"


@pytest.mark.parametrize("test_data", [lazy_fixture("test_df")])
def test_load_data_card(db_registries: Dict[str, CardRegistry], test_data: pd.DataFrame):
    data_name = "test_df"
    team = "mlops"
    user_email = "mlops.com"

    registry: CardRegistry = db_registries["data"]

    data_split = [
        DataSplit(label="train", column_name="year", column_value=2020),
        DataSplit(label="train", column_name="year", column_value=2021),
    ]

    data_card = DataCard(
        data=test_data,
        name=data_name,
        team=team,
        user_email=user_email,
        data_splits=data_split,
        metadata=DataCardMetadata(
            additional_info={"input_metadata": 20},
            description=Description(summary="test description"),
        ),
        dependent_vars=[200, "test"],
        sql_logic={"test": "SELECT * FROM TEST_TABLE"},
    )

    data_card.add_info(info={"added_metadata": 10})
    registry.register_card(card=data_card)

    loaded_data: DataCard = registry.load_card(name=data_name, version=data_card.version)

    loaded_data.load_data()

    assert int(loaded_data.metadata.additional_info["input_metadata"]) == 20
    assert int(loaded_data.metadata.additional_info["added_metadata"]) == 10
    assert loaded_data.metadata.description.summary == "test description"
    assert isinstance(loaded_data.dependent_vars[0], int)
    assert isinstance(loaded_data.dependent_vars[1], str)
    assert bool(loaded_data)
    assert loaded_data.sql_logic["test"] == "SELECT * FROM TEST_TABLE"

    assert loaded_data.data_splits == data_split

    # update
    loaded_data.version = "1.2.0"
    registry.update_card(card=loaded_data)

    record = registry.query_value_from_card(uid=loaded_data.uid, columns=["version", "timestamp"])
    assert record["version"] == "1.2.0"


def test_datacard_failure():
    data_name = "test_df"
    team = "mlops"
    user_email = "mlops.com"

    data_split = [
        DataSplit(label="train", column_name="year", column_value=2020),
        DataSplit(label="train", column_name="year", column_value=2021),
    ]

    # should fail: data nor sql are provided
    with pytest.raises(ValueError) as ve:
        data_card = DataCard(
            name=data_name,
            team=team,
            user_email=user_email,
            data_splits=data_split,
            metadata=DataCardMetadata(additional_info={"input_metadata": 20}),
            dependent_vars=[200, "test"],
        )
    assert ve.match("Data or sql logic must be supplied when no data_uri")


def test_pipeline_registry(db_registries: Dict[str, CardRegistry]):
    pipeline_card = PipelineCard(
        name="test_df",
        team="mlops",
        user_email="mlops.com",
        pipeline_code_uri="test_pipe_uri",
    )
    for card_type in ["data", "run", "model"]:
        pipeline_card.add_card_uid(uid=uuid.uuid4().hex, card_type=card_type)

    # register
    registry: CardRegistry = db_registries["pipeline"]
    registry.register_card(card=pipeline_card)
    loaded_card: PipelineCard = registry.load_card(uid=pipeline_card.uid)
    loaded_card.add_card_uid(uid="updated_uid", card_type="data")
    registry.update_card(card=loaded_card)
    cards = registry.list_cards(uid=loaded_card.uid)
    values = registry.query_value_from_card(
        uid=loaded_card.uid,
        columns=["datacard_uids"],
    )
    assert bool(values["datacard_uids"])

    with pytest.raises(ValueError) as ve:
        registry.delete_card(card=loaded_card)
    assert ve.match("PipelineCardRegistry does not support delete_card")


def test_full_pipeline_with_loading(
    db_registries: Dict[str, CardRegistry],
    linear_regression: linear_model.LinearRegression,
):
    team = "mlops"
    user_email = "mlops.com"
    pipeline_code_uri = "test_pipe_uri"
    data_registry: CardRegistry = db_registries["data"]
    model_registry: CardRegistry = db_registries["model"]
    experiment_registry: CardRegistry = db_registries["run"]
    pipeline_registry: CardRegistry = db_registries["pipeline"]
    model, data = linear_regression

    #### Create DataCard
    data_card = DataCard(
        data=data,
        name="test_data",
        team=team,
        user_email=user_email,
    )

    data_registry.register_card(card=data_card)
    ###### ModelCard
    model_card = ModelCard(
        trained_model=model,
        sample_input_data=data[:1],
        name="test_model",
        team=team,
        user_email=user_email,
        datacard_uid=data_card.uid,
    )

    model_registry.register_card(model_card)

    ##### RunCard
    exp_card = RunCard(
        name="test_experiment",
        team=team,
        user_email=user_email,
        datacard_uids=[data_card.uid],
        modelcard_uids=[model_card.uid],
    )
    exp_card.log_metric("test_metric", 10)
    experiment_registry.register_card(card=exp_card)

    #### PipelineCard
    pipeline_card = PipelineCard(
        name="test_pipeline",
        team=team,
        user_email=user_email,
        pipeline_code_uri=pipeline_code_uri,
        datacard_uids=[data_card.uid],
        modelcard_uids=[model_card.uid],
        runcard_uids=[exp_card.uid],
    )
    pipeline_registry.register_card(card=pipeline_card)


def test_model_registry_with_polars(
    db_registries: Dict[str, CardRegistry],
    linear_regression_polars: Tuple[pl.DataFrame, linear_model.LinearRegression],
):
    # create data card
    data_registry: CardRegistry = db_registries["data"]
    model, data = linear_regression_polars
    data_card = DataCard(
        data=data,
        name="polars_data",
        team="mlops",
        user_email="mlops.com",
    )
    data_registry.register_card(card=data_card)

    model_card = ModelCard(
        trained_model=model,
        sample_input_data=data[0:1],
        name="polars_model",
        team="mlops",
        user_email="mlops.com",
        datacard_uid=data_card.uid,
        to_onnx=True,
    )

    model_registry: CardRegistry = db_registries["model"]
    model_registry.register_card(card=model_card)

    loaded_card = model_registry.load_card(uid=model_card.uid)
    assert loaded_card.metadata.uris.model_metadata_uri is not None


def test_pandas_dtypes(db_registries: Dict[str, CardRegistry], drift_dataframe):
    registry = db_registries["data"]
    data, y, _, _ = drift_dataframe

    data["col_11"] = y
    data["eval_flg"] = np.where(data["col_11"] <= 5, 1, 0)
    data["col_11"] = data["col_11"].astype("category")

    datacard = DataCard(
        name="pandas_dtype",
        team="mlops",
        user_email="mlops.com",
        data=data,
        data_splits=[
            DataSplit(label="train", column_value=0, column_name="eval_flg"),
            DataSplit(label="test", column_value=1, column_name="eval_flg"),
        ],
    )
    registry.register_card(card=datacard, version_type="patch")
    datacard = registry.load_card(uid=datacard.uid)
    datacard.load_data()

    splits = datacard.split_data()
    assert splits.train.X.dtypes["col_11"] == "category"
    assert splits.test.X.dtypes["col_11"] == "category"


def test_polars_dtypes(db_registries: Dict[str, CardRegistry], iris_data_polars):
    registry = db_registries["data"]
    data = iris_data_polars

    data = data.with_columns(
        [
            pl.when(pl.col("target") <= 1).then(pl.lit(1)).otherwise(pl.lit(0)).alias("eval_flg"),
            pl.when(pl.col("target") <= 1).then(pl.lit("a")).otherwise(pl.lit("b")).alias("test_cat"),
        ]
    )
    data = data.with_columns(pl.col("test_cat").cast(pl.Categorical))
    orig_schema = data.schema

    datacard = DataCard(
        name="pandas_dtype",
        team="mlops",
        user_email="mlops.com",
        data=data,
        data_splits=[
            DataSplit(label="train", column_value=0, column_name="eval_flg"),
            DataSplit(label="test", column_value=1, column_name="eval_flg"),
        ],
    )
    registry.register_card(card=datacard, version_type="patch")
    datacard = registry.load_card(uid=datacard.uid)
    datacard.load_data()

    splits = datacard.split_data()
    assert splits.train.X.schema["test_cat"] == orig_schema["test_cat"]
    assert splits.test.X.schema["test_cat"] == orig_schema["test_cat"]


def test_datacard_major_minor_version(db_registries: Dict[str, CardRegistry]):
    # create data card
    registry = db_registries["data"]
    data_card = DataCard(
        name="major_minor",
        team="mlops",
        user_email="mlops.com",
        sql_logic={"test": "select * from test_table"},
        version="3.1.1",
    )

    registry.register_card(card=data_card)

    data_card = DataCard(
        name="major_minor",
        team="mlops",
        user_email="mlops.com",
        version="3.1",  # specifying major minor version
        sql_logic={"test": "select * from test_table"},
    )

    registry.register_card(card=data_card, version_type="patch")
    assert data_card.version == "3.1.2"

    data_card = DataCard(
        name="major_minor",
        team="mlops",
        user_email="mlops.com",
        version="3",  # specifying major with minor bump
        sql_logic={"test": "select * from test_table"},
    )

    registry.register_card(card=data_card, version_type="minor")
    assert data_card.version == "3.2.0"

    data_card = DataCard(
        name="major_minor",
        team="mlops",
        user_email="mlops.com",
        version="3",  # specifying major with patch bump
        sql_logic={"test": "select * from test_table"},
    )

    registry.register_card(card=data_card, version_type="patch")
    assert data_card.version == "3.2.1"

    data_card = DataCard(
        name="major_minor",
        team="mlops",
        user_email="mlops.com",
        version="3.2",  # specifying major minor with minor bump.
        sql_logic={"test": "select * from test_table"},
    )

    registry.register_card(card=data_card, version_type="minor")
    assert data_card.version == "3.3.0"

    data_card = DataCard(
        name="major_minor",
        team="mlops",
        user_email="mlops.com",
        version="3.2",  # specifying major minor with minor bump.
        sql_logic={"test": "select * from test_table"},
    )

    # This should rarely happen, but should work (3.3.0 already exists, should increment to 3.4.0)
    registry.register_card(card=data_card, version_type="minor")
    assert data_card.version == "3.4.0"

    # test initial partial registration
    data_card = DataCard(
        name="major_minor",
        team="mlops",
        user_email="mlops.com",
        version="4.1",  # specifying major minor version
        sql_logic={"test": "select * from test_table"},
    )

    registry.register_card(card=data_card, version_type="patch")
    assert data_card.version == "4.1.0"


def test_list_cards(db_registries: Dict[str, CardRegistry]):
    data_reg = db_registries["data"]

    record = {
        "uid": uuid.uuid4().hex,
        "timestamp": 1,
        "name": "list-test",
        "team": "test_team",
        "user_email": "test_email",
        "version": "1.0.0",
        "data_uri": "test_uri",
        "data_type": "test_type",
    }

    for i in range(1, 25):
        record["uid"] = uuid.uuid4().hex

        if i > 20:
            record["version"] = f"20.{i}.4"
        else:
            record["version"] = f"1.{i}.100"

        with data_reg._registry.engine.session() as sess:
            sess.add(DataSchema(**record))
            sess.commit()

    # add rc
    record["uid"] = uuid.uuid4().hex
    record["version"] = f"1.15.0-rc.1"

    with data_reg._registry.engine.session() as sess:
        sess.add(DataSchema(**record))
        sess.commit()

    cards = data_reg.list_cards(name="list-test", limit=5)
    assert cards[0]["version"] == "20.24.4"
    assert cards[1]["version"] == "20.23.4"
    assert cards[4]["version"] == "1.20.100"


def test_sql_version_logic():
    """This is more to ensure coverage. Postgres and Mysql have been tested offline"""

    select_query = select(DataSchema)

    # postgres
    query = DialectHelper.get_dialect_logic(select_query, DataSchema, "postgres")
    assert all((col in query.columns.keys() for col in ["major", "minor", "patch"]))

    # mysql
    query = DialectHelper.get_dialect_logic(select_query, DataSchema, "mysql")
    assert all((col in query.columns.keys() for col in ["major", "minor", "patch"]))

    with pytest.raises(ValueError) as ve:
        DialectHelper.get_dialect_logic(select_query, DataSchema, "fail")

    assert ve.match("Unsupported dialect: fail")<|MERGE_RESOLUTION|>--- conflicted
+++ resolved
@@ -138,60 +138,9 @@
     registry.register_card(card=data_card)
     loaded_card: DataCard = registry.load_card(uid=data_card.uid)
     assert loaded_card.sql_logic.get("test") is not None
-<<<<<<< HEAD
     assert data_card.name == "test-sql"
     assert data_card.team == "mlops"
     assert data_card.version >= "1.0.0"
-=======
-    assert loaded_card.version == "1.0.0"
-    assert len(data_card.metadata.description.summary) > 15
-
-
-def test_load_card_info(db_registries: Dict[str, CardRegistry]):
-    registry = db_registries["data"]
-    info = CardInfo(name="test_sql", team="mlops", version="1.0.0")
-    loaded_card: DataCard = registry.load_card(info=info)
-    assert loaded_card.sql_logic.get("test") is not None
-    assert loaded_card.version == "1.0.0"
-
-
-def test_datacard_major_minor_version(db_registries: Dict[str, CardRegistry]):
-    # create data card
-    registry = db_registries["data"]
-    data_card = DataCard(
-        name="major_minor",
-        team="mlops",
-        user_email="mlops.com",
-        sql_logic={"test": "select * from test_table"},
-        version="3.1.1",
-    )
-
-    registry.register_card(card=data_card)
-
-    data_card = DataCard(
-        name="major_minor",
-        team="mlops",
-        user_email="mlops.com",
-        version="3.1",  # specifying major minor version
-        sql_logic={"test": "select * from test_table"},
-    )
-
-    registry.register_card(card=data_card, version_type="patch")
-
-    assert data_card.version == "3.1.2"
-
-    # test initial partial registration
-    data_card = DataCard(
-        name="major_minor",
-        team="mlops",
-        user_email="mlops.com",
-        version="4.1",  # specifying major minor version
-        sql_logic={"test": "select * from test_table"},
-    )
-
-    registry.register_card(card=data_card, version_type="patch")
-    assert data_card.version == "4.1.0"
->>>>>>> 023e5985
 
 
 def test_datacard_tags(db_registries: Dict[str, CardRegistry]):
