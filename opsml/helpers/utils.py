"""Suite of helper objects"""
# Copyright (c) Shipt, Inc.
# This source code is licensed under the MIT license found in the
# LICENSE file in the root directory of this source tree.

import glob
import importlib
import os
import re
import string
from functools import wraps
from pathlib import Path
<<<<<<< HEAD
from typing import List, Optional, Union
=======
from typing import Any, Callable, Dict, List, Optional, Set, Tuple, Union
>>>>>>> 84a5b4c4

from opsml.helpers import exceptions
from opsml.helpers.logging import ArtifactLogger

logger = ArtifactLogger.get_logger()

PUNCTUATION = string.punctuation.replace("_", "").replace("-", "")
REMOVE_CHARS = re.escape(PUNCTUATION)
NAME_TEAM_PATTERN = r"^[a-z0-9]+([-a-z0-9]+)*:[-a-z0-9]+$"


def experimental_feature(func: Callable[..., None]) -> Callable[..., None]:
    """Decorator for experimental features"""

    @wraps(func)
    def wrapper(self: Any, *args: List[Any], **kwargs: Dict[Any, Any]) -> None:
        class_name = self.__class__.__name__

        logger.warning("Class {} and it's features are experimental and may not work as intended", class_name)
        func(self, *args, **kwargs)

    return wrapper


def clean_string(name: Optional[str] = None) -> Optional[str]:
    """
    Cleans a given string

    Args:
        name:
            String to clean

    """
    if name is not None:
        _name = name.strip()
        _name = _name.lower()
        _name = re.sub("[" + REMOVE_CHARS + "]", "", _name)
        _name = _name.replace("_", "-")

        return _name
    return None


def validate_name_team_pattern(name: str, team: str) -> None:
    """
    Validates name and team combination

    Args:
        name:
            Card name
        team:
            Team associated with card

    """
    name_team = f"{name}:{team}"
    pattern_match = bool(re.match(NAME_TEAM_PATTERN, name_team))

    if not pattern_match:
        raise ValueError(f"Name and team failed to match the required pattern. Pattern: {NAME_TEAM_PATTERN}")

    if len(name_team) > 53:
        raise ValueError("Name and team combination must be 53 characters or less")


class TypeChecker:
    @staticmethod
    def check_metric_type(metric: Union[int, float]) -> Union[int, float]:
        if isinstance(metric, (int, float)):
            return metric
        raise ValueError("Metric is not of valid type (int, float)")

    @staticmethod
    def check_param_type(param: Union[int, float, str]) -> Union[int, float, str]:
        if isinstance(param, (int, float, str)):
            return param
        raise ValueError("Param is not of valid type (int, float, str)")


class FindPath:
    """Helper class for finding paths to artifacts"""

    @staticmethod
    def find_filepath(name: str, path: Optional[str] = None) -> Path:
        """Finds the file path of a given file.

        Args:
            name:
                Name of file
            path:
                Optional. Base path to search

        Returns:
            filepath
        """
        if path is None:
            path = os.getcwd()

        paths = list(Path(path).rglob(name))

        try:
            file_path = paths[0]
        except IndexError as error:
            raise IndexError(f"No path found for file {name}. {error}") from error

        if file_path is not None:
            return file_path

        raise exceptions.MissingKwarg(
            f"""
            {name} file was not found in the current path: {path}.
            Check to make sure you specified the correct name.
            """
        )

    @staticmethod
    def find_dirpath(dir_name: str, path: str, anchor_file: str) -> str:
        """Finds the dir path of a given file.

        Args:
            dir_name:
                Name of directory
            path:
                Base path to search
            anchor_file:
                Name of anchor file in directory

        Returns:
            dirpath
        """

        paths = glob.glob(f"{path}/**/{anchor_file}", recursive=True)

        if len(paths) <= 1:
            dirs = paths[0].split("/")[:-1]

            try:
                dir_idx = dirs.index(dir_name)
            except ValueError as error:
                raise exceptions.DirNotFound(
                    f"""Directory {dir_name} was not found.
                     Please check the name of your top-level directory.
                     Error: {error}
                     """
                )
            return "/".join(dirs[: dir_idx + 1])

        raise exceptions.MoreThanOnePath(
            f"""More than one path was found for the trip configuration file.
                Please check your project structure.
                Found paths: {paths}
            """
        )

    @staticmethod
    def find_source_dir(path: str, runner_file: str) -> Tuple[str, str]:
        """Finds the dir path of a given of the pipeline
        runner file.

        Args:
            path (str): Current directory
            runner_file (str): Name of pipeline runner file

        Returns:
            tuple(dir, name)
        """
        paths = glob.glob(f"{path}/**/{runner_file}", recursive=True)
        if len(paths) <= 1:
            source_path = "/".join(paths[0].split("/")[:-1])
            source_dir = paths[0].split("/")[:-1][-1]
            return source_dir, source_path

        raise exceptions.MoreThanOnePath(
            f"""More than one path was found for the trip configuration file.
                Please check your project structure.
                Found paths: {paths}
            """
        )


def all_subclasses(cls: Any) -> Set[Any]:
    """Gets all subclasses associated with parent class"""
    return set(cls.__subclasses__()).union(
        [s for c in cls.__subclasses__() for s in all_subclasses(c)],
    )


def try_import(packages: List[str], extras_expression: str, context: str) -> bool:
    """Test if packages can be imported

    Args:
        packages:
            List of packages to test
        extras_expression:
            Expression for installing extras
        context:
            Context for error message

    Returns:
        True if all packages can be imported, False otherwise
    """
    for package in packages:
        try:
            importlib.import_module(package)
        except ModuleNotFoundError as error:
            package_str = ", ".join(packages)
            logger.error(
                """Failed to import packages {}. Please install via opsml extras ({})
                {}""",
                package_str,
                extras_expression,
                context,
            )
            raise error
    return True


class OpsmlImportExceptions:
    @staticmethod
    def try_skl2onnx_imports():
        """Attempts to import packages needed for onnx conversion of sklearn models"""
        try_import(
            ["skl2onnx", "onnxmltools"],
            "opsml[sklearn_onnx]",
            "If you wish to convert your model to onnx",
        )

    @staticmethod
    def try_tf2onnx_imports():
        """Attempts to import packages needed for onnx conversion of tensorflow models"""

        try_import(
            ["tf2onnx"],
            "opsml[tf_onnx]",
            "If you wish to convert your model to onnx",
        )

    @staticmethod
    def try_sql_import():
        """Attempts to import packages needed for the server registry"""

        try_import(
            ["sqlalchemy", "alembic"],
            "opsml[server]",
            "If you wish to use the server registry",
        )<|MERGE_RESOLUTION|>--- conflicted
+++ resolved
@@ -10,11 +10,7 @@
 import string
 from functools import wraps
 from pathlib import Path
-<<<<<<< HEAD
-from typing import List, Optional, Union
-=======
 from typing import Any, Callable, Dict, List, Optional, Set, Tuple, Union
->>>>>>> 84a5b4c4
 
 from opsml.helpers import exceptions
 from opsml.helpers.logging import ArtifactLogger
