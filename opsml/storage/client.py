--- conflicted
+++ resolved
@@ -58,15 +58,10 @@
     def get(self, lpath: str, rpath: str, recursive: bool) -> None:
         """Copies file(s) from remote path (rpath) to local path (lpath)"""
 
-<<<<<<< HEAD
-    def ls(self, path: str, detail: bool = False) -> Union[List[str], List[Dict[str, Any]]]:  # pylint:  disable=invalid-name
-        """Lists files"""
-=======
     def ls(  # pylint: disable=invalid-name
         self, path: str, detail: bool = False
     ) -> Union[List[str], List[Dict[str, Any]]]:
         pass
->>>>>>> 270c4c5e
 
     def find(self, path: str) -> List[str]:
         """Recursively list all files excluding directories"""
