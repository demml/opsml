--- conflicted
+++ resolved
@@ -16,11 +16,8 @@
     AUDIT = "OPSML_AUDIT_REGISTRY"
     BASE = "OPSML_BASE_REGISTRY"
     METRICS = "OPSML_RUN_METRICS"
-<<<<<<< HEAD
     PARAMETERS = "OPSML_RUN_PARAMETERS"
-=======
     HARDWARE_METRICS = "OPSML_RUN_HARDWARE_METRICS"
->>>>>>> 0d605d46
     AUTH = "OPSML_AUTH_REGISTRY"
 
     @staticmethod
@@ -52,9 +49,11 @@
     def insert_metric(self, metric: List[Dict[str, Any]]) -> None:
         ...
 
-    def insert_hw_metrics(self, metrics: List[Dict[str, Any]]) -> None: ...
+    def insert_hw_metrics(self, metrics: List[Dict[str, Any]]) -> None:
+        ...
 
-    def get_hw_metric(self, run_uid: str) -> Optional[List[Dict[str, Any]]]: ...
+    def get_hw_metric(self, run_uid: str) -> Optional[List[Dict[str, Any]]]:
+        ...
 
     def get_metric(
         self,
