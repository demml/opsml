--- conflicted
+++ resolved
@@ -16,11 +16,8 @@
     AUDIT = "OPSML_AUDIT_REGISTRY"
     BASE = "OPSML_BASE_REGISTRY"
     METRICS = "OPSML_RUN_METRICS"
-<<<<<<< HEAD
     PARAMETERS = "OPSML_RUN_PARAMETERS"
-=======
     AUTH = "OPSML_AUTH_REGISTRY"
->>>>>>> fddc7175
 
     @staticmethod
     def from_str(name: str) -> "RegistryTableNames":
