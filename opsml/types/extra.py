# Copyright (c) Shipt, Inc.
# This source code is licensed under the MIT license found in the
# LICENSE file in the root directory of this source tree.
from enum import Enum, unique
from typing import Any, Dict, Optional

import bcrypt
from pydantic import BaseModel, field_validator, model_validator

from opsml.helpers.logging import ArtifactLogger
from opsml.helpers.utils import FileUtils

logger = ArtifactLogger.get_logger()


@unique
class UriNames(str, Enum):
    TRAINED_MODEL_URI = "trained_model_uri"
    SAMPLE_DATA_URI = "sample_data_uri"
    PREPROCESSOR_URI = "preprocessor_uri"
    MODELCARD_URI = "modelcard_uri"
    MODEL_METADATA_URI = "model_metadata_uri"
    ONNX_MODEL_URI = "onnx_model_uri"
    DATA_URI = "data_uri"
    DATACARD_URI = "datacard_uri"
    PROFILE_URI = "profile_uri"
    PROFILE_HTML_URI = "profile_html_uri"
    RUNCARD_URI = "runcard_uri"
    ARTIFACT_URIS = "artifact_uris"
    QUANTIZED_MODEL_URI = "quantized_model_uri"
    TOKENIZER_URI = "tokenizer_uri"
    FEATURE_EXTRACTOR_URI = "feature_extractor_uri"
    ONNX_CONFIG_URI = "onnx_config_uri"


@unique
class CommonKwargs(str, Enum):
    IS_PIPELINE = "is_pipeline"
    MODEL_TYPE = "model_type"
    MODEL_CLASS = "model_class"
    MODEL_ARCH = "model_arch"
    PREPROCESSOR_NAME = "preprocessor_name"
    PREPROCESSOR = "preprocessor"
    TASK_TYPE = "task_type"
    MODEL = "model"
    UNDEFINED = "undefined"
    BACKEND = "backend"
    PYTORCH = "pytorch"
    TENSORFLOW = "tensorflow"
    SAMPLE_DATA = "sample_data"
    ONNX = "onnx"
    LOAD_TYPE = "load_type"
    DATA_TYPE = "data_type"
    TOKENIZER = "tokenizer"
    TOKENIZER_NAME = "tokenizer_name"
    FEATURE_EXTRACTOR = "feature_extractor"
    FEATURE_EXTRACTOR_NAME = "feature_extractor_name"
    IMAGE = "image"
    TEXT = "text"
    VOWPAL_ARGS = "arguments"
    BASE_VERSION = "0.0.0"


@unique
class SaveName(str, Enum):
    CARD = "card"
    AUDIT = "audit"
    PIPLELINECARD = "pipelinecard"
    MODEL_METADATA = "model-metadata"
    TRAINED_MODEL = "trained-model"
    PREPROCESSOR = "preprocessor"
    ONNX_MODEL = "onnx-model"
    SAMPLE_MODEL_DATA = "sample-model-data"
    DATA_PROFILE = "data-profile"
    DATA = "data"
    PROFILE = "profile"
    ARTIFACTS = "artifacts"
    QUANTIZED_MODEL = "quantized-model"
    TOKENIZER = "tokenizer"
    FEATURE_EXTRACTOR = "feature_extractor"
    METADATA = "metadata"
    GRAPHS = "graphs"
    ONNX_CONFIG = "onnx-config"
    DATASET = "dataset"


@unique
class Suffix(str, Enum):
    ONNX = ".onnx"
    PARQUET = ".parquet"
    ZARR = ".zarr"
    JOBLIB = ".joblib"
    HTML = ".html"
    JSON = ".json"
    CKPT = ".ckpt"
    PT = ".pt"
    TEXT = ".txt"
    CATBOOST = ".cbm"
    JSONL = ".jsonl"
    NONE = ""
    DMATRIX = ".dmatrix"
    MODEL = ".model"


@unique
class ArtifactClass(str, Enum):
    DATA = "data"
    OTHER = "other"


class Description(BaseModel):
    summary: Optional[str] = None
    sample_code: Optional[str] = None
    Notes: Optional[str] = None

    @field_validator("summary", mode="before")
    @classmethod
    def load_summary(cls, summary: Optional[str]) -> Optional[str]:
        if summary is None:
            return summary

        if ".md" in summary.lower():
            try:
                mkdwn_path = FileUtils.find_filepath(name=summary)
                with open(mkdwn_path, "r", encoding="utf-8") as file_:
                    summary = file_.read()

            except IndexError as idx_error:
                logger.info(f"Could not load markdown file {idx_error}")

        return summary


class GraphStyle(str, Enum):
    LINE = "line"
    SCATTER = "scatter"

    @staticmethod
    def from_str(name: str) -> "GraphStyle":
        l_name = name.strip().lower()
        if l_name == "line":
            return GraphStyle.LINE
        if l_name == "scatter":
            return GraphStyle.SCATTER
        raise ValueError(f"GraphStyle {name} not found")


<<<<<<< HEAD
class PresignableTypes(str, Enum):
    JPEG = ".jpeg"
    JPG = ".jpg"
    PNG = ".png"
    PDF = ".pdf"
    MD = ".md"
    TEXT = ".txt"
    CSV = ".csv"
    JSON = ".json"
    TIFF = ".tiff"
    GIF = ".gif"
    MP4 = ".mp4"
    PY = ".py"
    YML = ".yml"
    YAML = ".yaml"
=======
class UserScope(BaseModel):
    read: bool = True
    write: bool = False
    delete: bool = False
    admin: bool = False

    @property
    def is_admin(self) -> bool:
        return self.admin


class User(BaseModel):
    username: str
    password: Optional[str] = None
    hashed_password: Optional[str] = None
    email: Optional[str] = None
    full_name: Optional[str] = None
    is_active: bool = True
    scopes: UserScope = UserScope()

    @model_validator(mode="before")
    @classmethod
    def check_password(cls, user_args: Dict[str, Any]) -> Dict[str, Any]:
        password = user_args.get("password")
        hashed_password = user_args.get("hashed_password")

        # check if password or hashed_password is provided
        if not password and not hashed_password:
            raise ValueError("Password or hashed_password must be provided")

        # use already hashed password. no need to hash
        if hashed_password:
            return user_args

        # hash password if not hashed (for user creation)
        if password and not hashed_password:
            # hash password
            pass_bytes = password.encode("utf-8")
            hashed = bcrypt.hashpw(pass_bytes, bcrypt.gensalt())

            user_args["hashed_password"] = hashed

        return user_args
>>>>>>> fddc7175
<|MERGE_RESOLUTION|>--- conflicted
+++ resolved
@@ -145,7 +145,6 @@
         raise ValueError(f"GraphStyle {name} not found")
 
 
-<<<<<<< HEAD
 class PresignableTypes(str, Enum):
     JPEG = ".jpeg"
     JPG = ".jpg"
@@ -161,7 +160,8 @@
     PY = ".py"
     YML = ".yml"
     YAML = ".yaml"
-=======
+
+
 class UserScope(BaseModel):
     read: bool = True
     write: bool = False
@@ -204,5 +204,4 @@
 
             user_args["hashed_password"] = hashed
 
-        return user_args
->>>>>>> fddc7175
+        return user_args