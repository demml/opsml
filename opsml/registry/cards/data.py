# pylint: disable=too-many-lines
# Copyright (c) Shipt, Inc.
# This source code is licensed under the MIT license found in the
# LICENSE file in the root directory of this source tree.
import os
from typing import Any, Dict, List, Optional, Union, cast

import pandas as pd
import polars as pl
from pydantic import field_validator, model_validator

from opsml.helpers.logging import ArtifactLogger
from opsml.helpers.utils import FileUtils
from opsml.profile.profile_data import DataProfiler, ProfileReport
from opsml.registry.cards.base import ArtifactCard
from opsml.registry.cards.validator import DataCardValidator
from opsml.registry.data.formatter import check_data_schema
from opsml.registry.data.splitter import DataHolder, DataSplit, DataSplitter
from opsml.registry.image.dataset import ImageDataset
from opsml.registry.sql.records import DataRegistryRecord, RegistryRecord
from opsml.registry.storage import client
<<<<<<< HEAD
from opsml.registry.storage.artifact import load_artifact_from_storage
from opsml.registry.types import (
    AllowedDataType,
    CardType,
    DataCardMetadata,
    StorageRequest,
    UriNames,
    ValidData,
)
=======
from opsml.registry.storage.artifact import load_record_artifact_from_storage
>>>>>>> 366c3673

logger = ArtifactLogger.get_logger()


class DataCard(ArtifactCard):
    """Create a DataCard from your data.

    Args:
        data:
            Data to use for data card. Can be a pyarrow table, pandas dataframe, polars dataframe
            or numpy array
        name:
            What to name the data
        team:
            Team that this data is associated with
        user_email:
            Email to associate with data card
        dependent_vars:
            List of dependent variables. Can be string or index if using numpy
        data_splits:
            Optional list of `DataSplit`
        sql_logic:
            Dictionary of strings containing sql logic or sql files used to create the data
        version:
            DataCard version
        uid:
            Unique id assigned to the DataCard
        data_profile:
            Optional ydata-profiling `ProfileReport`

    Returns:
        DataCard

    """

    data: Optional[ValidData] = None
    data_splits: List[DataSplit] = []
    dependent_vars: List[Union[int, str]] = []
    sql_logic: Dict[str, str] = {}
    data_profile: Optional[ProfileReport] = None
    metadata: DataCardMetadata = DataCardMetadata()

    @model_validator(mode="before")
    @classmethod
    def check_data(cls, card_args: Dict[str, Any]) -> ValidData:
        """Custom data validator to check data type.

        Options for validation are:
            - Card can provide data, a data_uri or sql_logic (and any combination)
            - If a data_uri is present, data and sql_logic are not required (data has already been saved)
            - If data is not present and sql_logic is present, validation passes
            - If data is present, data types are checked
        """

        data = card_args.get("data")
        uris = card_args.get("uris")
        metadata = card_args.get("metadata")
        sql_logic: Dict[str, str] = card_args.get("sql_logic", {})

        validator = DataCardValidator(
            data=data,
            uris=uris,
            sql_logic=sql_logic,
            metadata=metadata,
        )

        if validator.has_datacard_uri:
            return card_args

        card_args["metadata"] = validator.get_metadata()
        return card_args

    @field_validator("data_profile", mode="before")
    @classmethod
    def _check_profile(cls, profile: Optional[ProfileReport]) -> Optional[ProfileReport]:
        if profile is not None:
            from ydata_profiling import ProfileReport as ydata_profile

            assert isinstance(profile, ydata_profile)
        return profile

    @field_validator("sql_logic", mode="before")
    @classmethod
    def _load_sql(cls, sql_logic: Dict[str, str]) -> Dict[str, str]:
        if not bool(sql_logic):
            return sql_logic

        for name, query in sql_logic.items():
            if ".sql" in query:
                try:
                    sql_path = FileUtils.find_filepath(name=query)
                    with open(sql_path, "r", encoding="utf-8") as file_:
                        query_ = file_.read()
                    sql_logic[name] = query_

                except Exception as error:
                    raise ValueError(f"Could not load sql file {query}. {error}") from error

        return sql_logic

    def split_data(self) -> Optional[DataHolder]:
        """
        Loops through data splits and splits data either by indexing or
        column values

        Example:

            ```python
            card_info = CardInfo(name="linnerrud", team="tutorial", user_email="user@email.com")
            data_card = DataCard(
                info=card_info,
                data=data,
                dependent_vars=["Pulse"],
                # define splits
                data_splits=[
                    {"label": "train", "indices": train_idx},
                    {"label": "test", "indices": test_idx},
                ],

            )

            splits = data_card.split_data()
            print(splits.train.X.head())

               Chins  Situps  Jumps
            0    5.0   162.0   60.0
            1    2.0   110.0   60.0
            2   12.0   101.0  101.0
            3   12.0   105.0   37.0
            4   13.0   155.0   58.0
            ```

        Returns
            Class containing data splits
        """
        if self.data is None:
            self.load_data()

        assert not isinstance(self.data, ImageDataset), "ImageDataset splits are not currently supported"

        if len(self.data_splits) > 0:
            data_holder = DataHolder()
            for data_split in self.data_splits:
                label, data = DataSplitter.split(
                    split=data_split,
                    dependent_vars=self.dependent_vars,
                    data=self.data,
                    data_type=self.metadata.data_type,
                )
                setattr(data_holder, label, data)

            return data_holder
        raise ValueError("No data splits provided")

    def load_data(self) -> None:
        """Loads DataCard data from storage"""

        # download data
        download_object(
            card=self,
            artifact_type=self.metadata.data_type,
            storage_client=client.storage_client,
        )

    def load_profile(self) -> None:
        """Loads DataCard data profile from storage"""

        if self.data_profile is not None:
            logger.info("Data profile already exists")
            return

        if self.metadata.uris.profile_uri is None:
            logger.info("DataCard is not associated with a data profile")
            return

        # download data profile
        download_object(
            card=self,
            artifact_type=AllowedDataType.PROFILE,
            storage_client=client.storage_client,
        )

    def create_registry_record(self, **kwargs: Dict[str, Any]) -> RegistryRecord:
        """
        Creates required metadata for registering the current data card.
        Implemented with a DataRegistry object.

        Returns:
            Registry metadata

        """
        exclude_attr = {"data"}
        return DataRegistryRecord(**{**self.model_dump(exclude=exclude_attr), **kwargs})

    def add_info(self, info: Dict[str, Union[float, int, str]]) -> None:
        """
        Adds metadata to the existing DataCard metadata dictionary

        Args:
            info:
                Dictionary containing name (str) and value (float, int, str) pairs
                to add to the current metadata set
        """

        self.metadata.additional_info = {**info, **self.metadata.additional_info}

    def add_sql(
        self,
        name: str,
        query: Optional[str] = None,
        filename: Optional[str] = None,
    ) -> None:
        """
        Adds a query or query from file to the sql_logic dictionary. Either a query or
        a filename pointing to a sql file are required in addition to a name.

        Args:
            name:
                Name for sql query
            query:
                SQL query
            filename: Filename of sql query
        """
        if query is not None:
            self.sql_logic[name] = query

        elif filename is not None:
            sql_path = str(FileUtils.find_filepath(name=filename))
            with open(sql_path, "r", encoding="utf-8") as file_:
                query = file_.read()
            self.sql_logic[name] = query

        else:
            raise ValueError("SQL Query or Filename must be provided")

    def create_data_profile(self, sample_perc: float = 1) -> ProfileReport:
        """Creates a data profile report

        Args:
            sample_perc:
                Percentage of data to use when creating a profile. Sampling is recommended for large dataframes.
                Percentage is expressed as a decimal (e.g. 1 = 100%, 0.5 = 50%, etc.)

        """

        if isinstance(self.data, (pl.DataFrame, pd.DataFrame)):
            if self.data_profile is None:
                self.data_profile = DataProfiler.create_profile_report(
                    data=self.data,
                    name=self.name,
                    sample_perc=min(sample_perc, 1),  # max of 1
                )
                return self.data_profile

            logger.info("Data profile already exists")
            return self.data_profile

        raise ValueError("A pandas dataframe type is required to create a data profile")

    @property
    def card_type(self) -> str:
        return CardType.DATACARD.value


class Downloader:
<<<<<<< HEAD
    def __init__(self, card: ArtifactCard):  # pylint: disable=redefined-outer-name
=======
    def __init__(
        self, card: ArtifactCard, storage_client: client.StorageClient
    ):  # pylint: disable=redefined-outer-name
        self.storage_client = storage_client
>>>>>>> 366c3673
        self._card = card

    def download(self) -> None:
        raise NotImplementedError

    @staticmethod
    def validate(artifact_type: str) -> bool:
        raise NotImplementedError


class DataProfileDownloader(Downloader):
    @property
    def card(self) -> DataCard:
        return cast(DataCard, self._card)

    def download(self) -> None:
        """Downloads a data profile from storage"""

<<<<<<< HEAD
        data_profile = load_artifact_from_storage(
            artifact_type=AllowedDataType.DICT,
            storage_request=StorageRequest(
                registry_type=self.card.card_type,
                card_uid=self.card.uid,
                uri_name=UriNames.PROFILE_URI,
            ),
=======
        if self.card.metadata.uris.profile_uri is None:
            raise ValueError("Cannot load data - profile_uri is not set")

        data_profile = load_record_artifact_from_storage(
            artifact_type=AllowedDataType.DICT,
            storage_client=self.storage_client,
            uri=self.card.metadata.uris.profile_uri,
>>>>>>> 366c3673
        )

        setattr(self.card, "data_profile", data_profile)

    @staticmethod
    def validate(artifact_type: str) -> bool:
        return AllowedDataType.PROFILE in artifact_type


class DataDownloader(Downloader):
    """Class for downloading data from storage"""

    @property
    def card(self) -> DataCard:
        return cast(DataCard, self._card)

    def download(self) -> None:
        if self.card.data is not None:
            logger.info("Data already exists")
            return

<<<<<<< HEAD
        data = load_artifact_from_storage(
            artifact_type=self.card.metadata.data_type,
            storage_request=StorageRequest(
                registry_type=self.card.card_type,
                card_uid=self.card.uid,
                uri_name=UriNames.DATA_URI,
            ),
=======
        if self.card.metadata.uris.data_uri is None:
            raise ValueError("Cannot load data - data_uri is not set")

        data = load_record_artifact_from_storage(
            artifact_type=self.card.metadata.data_type,
            storage_client=self.storage_client,
            uri=self.card.metadata.uris.data_uri,
>>>>>>> 366c3673
        )

        data = check_data_schema(
            data,
            cast(Dict[str, str], self.card.metadata.feature_map),
            self.card.metadata.data_type,
        )
        setattr(self.card, "data", data)

    @staticmethod
    def validate(artifact_type: str) -> bool:
        return artifact_type in [
            AllowedDataType.NUMPY,
            AllowedDataType.PANDAS,
            AllowedDataType.POLARS,
            AllowedDataType.PYARROW,
            AllowedDataType.DICT,
        ]


class ImageDownloader(Downloader):
    @property
    def card(self) -> DataCard:
        return cast(DataCard, self._card)

    def download(self) -> None:
        data = cast(ImageDataset, self.card.data)
        if os.path.exists(data.image_dir):
            logger.info("Image data already exists")
            return

        kwargs = {"image_dir": data.image_dir}

<<<<<<< HEAD
        load_artifact_from_storage(
            artifact_type=self.card.metadata.data_type,
            storage_request=StorageRequest(
                registry_type=self.card.card_type,
                card_uid=self.card.uid,
                uri_name=UriNames.DATA_URI,
            ),
=======
        if self.card.metadata.uris.data_uri is None:
            raise ValueError("Cannot load data - data_uri is not set")

        load_record_artifact_from_storage(
            artifact_type=self.card.metadata.data_type,
            storage_client=self.storage_client,
            uri=self.card.metadata.uris.data_uri,
>>>>>>> 366c3673
            **kwargs,
        )

    @staticmethod
    def validate(artifact_type: str) -> bool:
        return AllowedDataType.IMAGE in artifact_type


def download_object(
    card: ArtifactCard,
    artifact_type: str,
    storage_client: client.StorageClient,
) -> None:
    """Download data from storage

    Args:
        card:
            Artifact Card
        storage_client:
            Storage client to use for downloading data
        artifact_type:
            Type of artifact to download
    """
    downloader = next(
        downloader
        for downloader in Downloader.__subclasses__()
        if downloader.validate(
            artifact_type=artifact_type,
        )
    )
    return downloader(card=card, storage_client=storage_client).download()<|MERGE_RESOLUTION|>--- conflicted
+++ resolved
@@ -19,7 +19,6 @@
 from opsml.registry.image.dataset import ImageDataset
 from opsml.registry.sql.records import DataRegistryRecord, RegistryRecord
 from opsml.registry.storage import client
-<<<<<<< HEAD
 from opsml.registry.storage.artifact import load_artifact_from_storage
 from opsml.registry.types import (
     AllowedDataType,
@@ -29,9 +28,6 @@
     UriNames,
     ValidData,
 )
-=======
-from opsml.registry.storage.artifact import load_record_artifact_from_storage
->>>>>>> 366c3673
 
 logger = ArtifactLogger.get_logger()
 
@@ -297,14 +293,7 @@
 
 
 class Downloader:
-<<<<<<< HEAD
     def __init__(self, card: ArtifactCard):  # pylint: disable=redefined-outer-name
-=======
-    def __init__(
-        self, card: ArtifactCard, storage_client: client.StorageClient
-    ):  # pylint: disable=redefined-outer-name
-        self.storage_client = storage_client
->>>>>>> 366c3673
         self._card = card
 
     def download(self) -> None:
@@ -323,7 +312,6 @@
     def download(self) -> None:
         """Downloads a data profile from storage"""
 
-<<<<<<< HEAD
         data_profile = load_artifact_from_storage(
             artifact_type=AllowedDataType.DICT,
             storage_request=StorageRequest(
@@ -331,15 +319,6 @@
                 card_uid=self.card.uid,
                 uri_name=UriNames.PROFILE_URI,
             ),
-=======
-        if self.card.metadata.uris.profile_uri is None:
-            raise ValueError("Cannot load data - profile_uri is not set")
-
-        data_profile = load_record_artifact_from_storage(
-            artifact_type=AllowedDataType.DICT,
-            storage_client=self.storage_client,
-            uri=self.card.metadata.uris.profile_uri,
->>>>>>> 366c3673
         )
 
         setattr(self.card, "data_profile", data_profile)
@@ -361,7 +340,6 @@
             logger.info("Data already exists")
             return
 
-<<<<<<< HEAD
         data = load_artifact_from_storage(
             artifact_type=self.card.metadata.data_type,
             storage_request=StorageRequest(
@@ -369,15 +347,6 @@
                 card_uid=self.card.uid,
                 uri_name=UriNames.DATA_URI,
             ),
-=======
-        if self.card.metadata.uris.data_uri is None:
-            raise ValueError("Cannot load data - data_uri is not set")
-
-        data = load_record_artifact_from_storage(
-            artifact_type=self.card.metadata.data_type,
-            storage_client=self.storage_client,
-            uri=self.card.metadata.uris.data_uri,
->>>>>>> 366c3673
         )
 
         data = check_data_schema(
@@ -411,7 +380,6 @@
 
         kwargs = {"image_dir": data.image_dir}
 
-<<<<<<< HEAD
         load_artifact_from_storage(
             artifact_type=self.card.metadata.data_type,
             storage_request=StorageRequest(
@@ -419,15 +387,6 @@
                 card_uid=self.card.uid,
                 uri_name=UriNames.DATA_URI,
             ),
-=======
-        if self.card.metadata.uris.data_uri is None:
-            raise ValueError("Cannot load data - data_uri is not set")
-
-        load_record_artifact_from_storage(
-            artifact_type=self.card.metadata.data_type,
-            storage_client=self.storage_client,
-            uri=self.card.metadata.uris.data_uri,
->>>>>>> 366c3673
             **kwargs,
         )
 
