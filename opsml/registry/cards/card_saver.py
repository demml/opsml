# Copyright (c) Shipt, Inc.
# This source code is licensed under the MIT license found in the
# LICENSE file in the root directory of this source tree.
<<<<<<< HEAD
=======
import os
from enum import Enum
>>>>>>> 29d81273
from functools import cached_property
from typing import Any, Dict, Optional, Tuple, Union, cast

import numpy as np
import pyarrow as pa
from numpy.typing import NDArray

from opsml.registry.cards.audit import AuditCard
from opsml.registry.cards.base import ArtifactCard
from opsml.registry.cards.data import DataCard
from opsml.registry.cards.model import ModelCard
from opsml.registry.cards.pipeline import PipelineCard
from opsml.registry.cards.project import ProjectCard
from opsml.registry.cards.run import RunCard
<<<<<<< HEAD
=======
from opsml.registry.cards.types import CardType
>>>>>>> 29d81273
from opsml.registry.data.formatter import DataFormatter
from opsml.registry.image.dataset import ImageDataset
from opsml.registry.model.interfaces import SUPPORTED_MODELS, HuggingFaceModel
from opsml.registry.model.metadata_creator import _TrainedModelMetadataCreator
from opsml.registry.model.model_converters import _OnnxModelConverter
from opsml.registry.storage.artifact import save_artifact_to_storage
<<<<<<< HEAD
from opsml.registry.storage.client import StorageClientType
from opsml.registry.types import (
    AllowedDataType,
    ArrowTable,
    ArtifactStorageSpecs,
    CardType,
    HuggingFaceStorageArtifact,
    ModelMetadata,
    OnnxAttr,
    SaveName,
    StoragePath,
    UriNames,
    ValidSavedSample,
)
from opsml.registry.types.storage import StorageRequest


class CardArtifactSaver:
    def __init__(
        self,
        card: ArtifactCard,
        storage_client: StorageClientType,
        uris: Optional[Dict[str, str]] = None,
    ):
=======
from opsml.registry.storage.client import StorageClient
from opsml.registry.storage.types import ArtifactStorageType


class SaveName(str, Enum):
    DATACARD = "datacard"
    RUNCARD = "runcard"
    MODELCARD = "modelcard"
    AUDIT = "audit"
    PIPLELINECARD = "pipelinecard"
    MODEL_METADATA = "model-metadata"
    TRAINED_MODEL = "trained-model"
    ONNX_MODEL = "model"
    SAMPLE_MODEL_DATA = "sample-model-data"
    DATA_PROFILE = "data-profile"


class CardArtifactSaver:
    def __init__(self, card: ArtifactCard, storage_client: StorageClient):
>>>>>>> 29d81273
        """
        Parent class for saving artifacts belonging to cards

        Args:
            card:
                ArtifactCard with artifacts to save
            card_storage_info:
                Extra info to use with artifact storage
        """

        self._card = card
        self.storage_client = storage_client
        self.uris = uris or {}  # holder for card uris

    @cached_property
    def card(self) -> ArtifactCard:
        return self.card

    def save_artifacts(self) -> Tuple[Any, Any]:
        raise NotImplementedError

    @staticmethod
    def validate(card_type: str) -> bool:
        raise NotImplementedError


class DataCardArtifactSaver(CardArtifactSaver):
    @cached_property
    def card(self) -> DataCard:
        return cast(DataCard, self._card)

    def _save_datacard(self) -> None:
        """Saves a datacard to file system"""

        exclude_attr = {"data_profile", "storage_client"}

        # ImageDataSets use pydantic models for data
        if AllowedDataType.IMAGE not in self.card.metadata.data_type:
            exclude_attr.add("data")

<<<<<<< HEAD
        storage_request = StorageRequest(
            registry_type=self.card.card_type,
            card_uid=self.card.uid,
            uri_name=UriNames.DATACARD_URI.value,
            filename=SaveName.DATACARD.value,
            uri_path=self.uris.get(
                UriNames.DATACARD_URI.value,
                Path(self.card.uri, SaveName.DATACARD.value),
            ),
        )

        storage_path = save_artifact_to_storage(
            artifact=self.card.model_dump(exclude=exclude_attr),
            storage_request=storage_request,
        )

        self.uris[UriNames.DATACARD_URI.value] = storage_path
=======
        uri = save_artifact_to_storage(
            artifact=self.card.model_dump(exclude=exclude_attr),
            storage_client=self.storage_client,
            root_uri=self.card.uri,
            filename=SaveName.DATACARD.value,
        )

        self.card.metadata.uris.datacard_uri = uri
>>>>>>> 29d81273

    def _convert_data_to_arrow(self) -> ArrowTable:
        """Converts data to arrow table

        Returns:
            arrow table model
        """
        arrow_table: ArrowTable = DataFormatter.convert_data_to_arrow(
            data=self.card.data,
            data_type=self.card.metadata.data_type,
        )
        arrow_table.feature_map = DataFormatter.create_table_schema(data=self.card.data)
        return arrow_table

    def _save_data_to_storage(self, data: Union[pa.Table, NDArray[Any], ImageDataset]) -> str:
        """Saves data to

        Args:
            data:
                either numpy array , pyarrow table or image dataset

        Returns:
            Data URI
        """
<<<<<<< HEAD
        storage_request = (
            StorageRequest(
                registry_type=self.card.card_type,
                card_uid=self.card.uid,
                uri_name=UriNames.DATA_URI.value,
                filename=self.card.name,
                uri_path=self.uris.get(
                    UriNames.DATA_URI.value,
                    Path(self.card.uri, SaveName.DATA.value),
                ),
            ),
        )
=======
        artifact_type: Optional[ArtifactStorageType] = None
        if isinstance(data, pa.Table):
            artifact_type = ArtifactStorageType.PYARROW
        elif isinstance(data, np.ndarray):
            artifact_type = ArtifactStorageType.NUMPY
        elif isinstance(data, ImageDataset):
            artifact_type = ArtifactStorageType.IMAGE
        else:
            raise ValueError(f"Unable to save data. Unsupported data format: {type(data)}")
>>>>>>> 29d81273

        return save_artifact_to_storage(
            artifact=data,
<<<<<<< HEAD
            storage_request=storage_request,
            artifact_type=self.card.metadata.data_type,
        )

        return storage_path

    # TODO: steven - should be able to save tensorflow and torch datasets
=======
            storage_client=self.storage_client,
            root_uri=self.card.uri,
            filename=self.card.name,
            artifact_type=artifact_type,
        )

>>>>>>> 29d81273
    def _save_data(self) -> None:
        """Saves DataCard data to file system"""
        if self.card.data is None:
            return

        if isinstance(self.card.data, ImageDataset):
            self.card.data.convert_metadata()
<<<<<<< HEAD
            storage_path = self._save_data_to_storage(data=self.card.data)
            self.uris[UriNames.DATA_URI.value] = storage_path

        else:
            arrow_table: ArrowTable = self._convert_data_to_arrow()
            storage_path = self._save_data_to_storage(data=arrow_table.table)
            self.uris[UriNames.DATA_URI.value] = storage_path
=======
            uri = self._save_data_to_storage(data=self.card.data)
            self.card.metadata.uris.data_uri = uri

        else:
            arrow_table: ArrowTable = self._convert_data_to_arrow()
            uri = self._save_data_to_storage(data=arrow_table.table)
            self.card.metadata.uris.data_uri = uri
>>>>>>> 29d81273
            self.card.metadata.feature_map = arrow_table.feature_map

    def _save_profile(self) -> None:
        """Saves a datacard data profile"""
        if self.card.data_profile is None:
            return

        # profile report needs to be dumped to bytes and saved in joblib/pickle format
        # This is a requirement for loading with ydata-profiling
        profile_bytes = self.card.data_profile.dumps()

<<<<<<< HEAD
        storage_request = (
            StorageRequest(
                registry_type=self.card.card_type,
                card_uid=self.card.uid,
                uri_name=UriNames.PROFILE_URI.value,
                filename=SaveName.DATA_PROFILE.value,
                uri_path=self.uris.get(
                    UriNames.PROFILE_URI.value,
                    Path(self.card.uri, SaveName.PROFILE.value),
                ),
            ),
        )
        storage_path = save_artifact_to_storage(
            artifact=profile_bytes,
            storage_request=storage_request,
            artifact_type=AllowedDataType.JOBLIB.value,
        )
        self.uris[UriNames.PROFILE_URI.value] = storage_path
=======
        uri = save_artifact_to_storage(
            artifact=profile_bytes,
            storage_client=self.storage_client,
            root_uri=self.card.uri,
            filename=SaveName.DATA_PROFILE.value,
        )
        self.card.metadata.uris.profile_uri = uri
>>>>>>> 29d81273

    def _save_profile_html(self) -> None:
        """Saves a profile report to file system"""
        if self.card.data_profile is None:
            return

        profile_html = self.card.data_profile.to_html()

<<<<<<< HEAD
        storage_request = (
            StorageRequest(
                registry_type=self.card.card_type,
                card_uid=self.card.uid,
                uri_name=UriNames.PROFILE_URI.value,
                filename=SaveName.DATA_PROFILE.value,
                uri_path=self.uris.get(
                    UriNames.PROFILE_HTML_URI.value,
                    Path(self.card.uri, SaveName.PROFILE.value),
                ),
            ),
        )

        storage_path = save_artifact_to_storage(
            artifact=profile_html,
            artifact_type=SaveName.HTML.value,
            storage_request=storage_request,
        )
        self.uris[UriNames.PROFILE_HTML_URI.value] = storage_path
=======
        uri = save_artifact_to_storage(
            artifact=profile_html,
            artifact_type=ArtifactStorageType.HTML,
            storage_client=self.storage_client,
            root_uri=self.card.uri,
            filename=SaveName.DATA_PROFILE.value,
        )

        self.card.metadata.uris.profile_html_uri = uri
>>>>>>> 29d81273

    def save_artifacts(self) -> DataCard:
        """Saves artifacts from a DataCard"""

        self._save_data()
        self._save_profile()
        self._save_profile_html()

        self._save_datacard()

        return self.card, self.uris

    @staticmethod
    def validate(card_type: str) -> bool:
        return CardType.DATACARD.value in card_type


class ModelCardArtifactSaver(CardArtifactSaver):
    @cached_property
    def card(self) -> ModelCard:
        return cast(ModelCard, self._card)

    def _get_model_metadata(self, onnx_attr: OnnxAttr) -> ModelMetadata:
        """Create Onnx Model from trained model"""

        return ModelMetadata(
            model_name=self.card.name,
            model_type=self.card.interface.model_type,
            onnx_uri=onnx_attr.onnx_path,
            onnx_version=onnx_attr.onnx_version,
            model_uri=self.uris[UriNames.TRAINED_MODEL_URI.value],
            model_version=self.card.version,
            model_team=self.card.team,
            sample_data=self.card.get_sample_data_for_api(),
            data_schema=self.card.metadata.data_schema,
        )

<<<<<<< HEAD
    def _create_metadata(self) -> OnnxAttr:
        if not self.card.to_onnx:
            model_metadata = _TrainedModelMetadataCreator(self.card.interface).get_model_metadata()
            self.card.metadata.data_schema = model_metadata.data_schema
            return OnnxAttr()
=======
    def _save_onnx_model(self) -> OnnxAttr:
        self.card.create_and_set_model_attr()
>>>>>>> 29d81273

        # TODO: steven - make sure onnx model is saved to huggingface model when saving trained model
        if isinstance(self.card.interface, HuggingFaceModel):
            return OnnxAttr()

<<<<<<< HEAD
        model_metadata = _OnnxModelConverter(self.card.interface).convert_model()
        assert model_metadata.onnx_model is not None
        self.card.metadata.data_schema = model_metadata.data_schema

        storage_path = save_artifact_to_storage(
            artifact=model_metadata.onnx_model.sess._model_bytes,
            artifact_type=SaveName.ONNX.value,
            storage_client=self.storage_client,
            storage_spec=self._get_storage_spec(
                filename=SaveName.ONNX_MODEL.value,
                uri=self.uris.get(UriNames.ONNX_MODEL_URI.value),
            ),
            extra_path="onnx",
        )

        self.uris[UriNames.ONNX_MODEL_URI.value] = storage_path

        # add onnx model to card interface
        assert hasattr(self.card.interface, "onnx_model")
        self.card.interface.onnx_model = model_metadata.onnx_model

        return OnnxAttr(
            onnx_path=storage_path,
            onnx_version=model_metadata.onnx_model.onnx_version,
        )
=======
            uri = save_artifact_to_storage(
                artifact=model_def.model_bytes,
                artifact_type=ArtifactStorageType.ONNX,
                storage_client=self.storage_client,
                root_uri=os.path.join(self.card.uri, "onnx"),
                filename=SaveName.ONNX_MODEL.value,
            )
            self.card.metadata.uris.onnx_model_uri = uri

            return OnnxAttr(
                onnx_path=uri,
                onnx_version=model_def.onnx_version,
            )
        return OnnxAttr()
>>>>>>> 29d81273

    def _save_model_metadata(self) -> None:
        self._save_trained_model()
        self._save_sample_data()
        onnx_attr = self._create_metadata()

        model_metadata = self._get_model_metadata(onnx_attr=onnx_attr)
<<<<<<< HEAD
        metadata_path = save_artifact_to_storage(
=======

        uri = save_artifact_to_storage(
>>>>>>> 29d81273
            artifact=model_metadata.model_dump_json(),
            artifact_type=SaveName.JSON.value,
            storage_client=self.storage_client,
<<<<<<< HEAD
            storage_spec=self._get_storage_spec(
                filename=SaveName.MODEL_METADATA.value,
                uri=self.uris.get(UriNames.MODEL_METADATA_URI.value),
            ),
        )
        self.uris[UriNames.MODEL_METADATA_URI.value] = metadata_path.uri
=======
            root_uri=self.card.uri,
            filename=SaveName.MODEL_METADATA.value,
        )
        self.card.metadata.uris.model_metadata_uri = uri
>>>>>>> 29d81273

    def _save_modelcard(self) -> None:
        """Saves a modelcard to file system"""

        model_dump = self.card.model_dump(
            exclude={
                {"interface": {"model", "sample_data", "preprocessor", "onnx_model"}},
                "storage_client",
            }
        )
<<<<<<< HEAD
        storage_path = save_artifact_to_storage(
            artifact=model_dump,
            storage_client=self.storage_client,
            storage_spec=self._get_storage_spec(
                filename=SaveName.MODELCARD.value,
                uri=self.uris.get(UriNames.MODELCARD_URI.value),
            ),
        )

        self.uris[UriNames.MODELCARD_URI.value] = storage_path

    def _get_model_artifact_to_save(self) -> Union[HuggingFaceStorageArtifact, SUPPORTED_MODELS]:
        """Saves a huggingface model to file system

        Huggingface models are converted to onnx during model saving since they are built
        from the model save dir (don't want to do this twice).
        Thus, we need to add the onnx arguments and metadata to save arguments
        """

        if isinstance(self.card.model, HuggingFaceModel):
            return HuggingFaceStorageArtifact(
                model_interface=self.card.interface,
                metadata=self.card.metadata,
                to_onnx=self.card.to_onnx,
                uris=self.uris,
            )

        return self.card.model
=======
        model_dump["metadata"].pop("onnx_model_def")

        uri = save_artifact_to_storage(
            artifact=model_dump,
            storage_client=self.storage_client,
            root_uri=self.card.uri,
            filename=SaveName.MODELCARD.value,
        )
        self.card.metadata.uris.modelcard_uri = uri
>>>>>>> 29d81273

    def _save_trained_model(self) -> None:
        """Saves trained model associated with ModelCard to filesystem"""

<<<<<<< HEAD
        storage_path = save_artifact_to_storage(
            artifact=self._get_model_artifact_to_save(),
            artifact_type=self.card.model.model_type,
            storage_client=self.storage_client,
            storage_spec=self._get_storage_spec(
                filename=SaveName.TRAINED_MODEL.value,
                uri=self.uris.get(UriNames.TRAINED_MODEL_URI.value),
            ),
            extra_path="model",
        )

        if not isinstance(self.card.model, HuggingFaceModel):
            self.uris[UriNames.TRAINED_MODEL_URI.value] = storage_path

    def _save_preprocessor(self) -> None:
        """Saves preprocessor artifact associated with model"""

        if not isinstance(self.card.model, HuggingFaceModel):
            return

        storage_path = save_artifact_to_storage(
            artifact=self.card.interface.preprocessor,
            artifact_type=self.card.model.model_type,
            storage_client=self.storage_client,
            storage_spec=self._get_storage_spec(
                filename=SaveName.PREPROCESSOR.value,
                uri=self.uris.get(UriNames.PREPROCESSOR_URI.value),
            ),
            extra_path="model",
        )

        self.uris[UriNames.PREPROCESSOR_URI.value] = storage_path

    # TODO: steven - should be able to save tensorflow and torch datasets
    def _get_artifact_and_type(self) -> Tuple[ValidSavedSample, str]:
        """Get artifact and artifact type to save"""

        if self.card.interface.data_type == AllowedDataType.DICT:
            return self.card.interface.sample_data, AllowedDataType.DICT
=======
        uri = save_artifact_to_storage(
            artifact=self.card.trained_model,
            artifact_type=self.card.metadata.model_type,
            storage_client=self.storage_client,
            root_uri=os.path.join(self.card.uri, "model"),
            filename=SaveName.TRAINED_MODEL.value,
        )
        self.card.metadata.uris.trained_model_uri = uri

    def _get_artifact_and_type(self) -> Tuple[ValidSavedSample, Optional[ArtifactStorageType]]:
        """Get artifact and artifact type to save"""

        if self.card.metadata.sample_data_type == AllowedDataType.DICT:
            return self.card.sample_input_data, None
>>>>>>> 29d81273

        if self.card.interface.data_type in [AllowedDataType.PYARROW.value, AllowedDataType.PANDAS.value]:
            arrow_table: ArrowTable = DataFormatter.convert_data_to_arrow(
                data=self.card.interface.sample_data,
                data_type=self.card.interface.data_type,
            )
            return arrow_table.table, ArtifactStorageType.PYARROW

<<<<<<< HEAD
        return self.card.interface.sample_data, AllowedDataType.NUMPY.value
=======
        return self.card.sample_input_data, ArtifactStorageType.NUMPY
>>>>>>> 29d81273

    def _save_sample_data(self) -> None:
        """Saves sample data associated with ModelCard to filesystem"""

<<<<<<< HEAD
        storage_spec = self._get_storage_spec(
            filename=SaveName.SAMPLE_MODEL_DATA.value,
            uri=self.uris.get(UriNames.SAMPLE_DATA_URI.value),
        )
=======
>>>>>>> 29d81273
        artifact, artifact_type = self._get_artifact_and_type()

        uri = save_artifact_to_storage(
            artifact=artifact,
            storage_client=self.storage_client,
            root_uri=self.card.uri,
            filename=SaveName.SAMPLE_MODEL_DATA.value,
            artifact_type=artifact_type,
        )

<<<<<<< HEAD
        self.uris[UriNames.SAMPLE_DATA_URI.value] = storage_path
=======
        self.card.metadata.uris.sample_data_uri = uri
>>>>>>> 29d81273

    def save_artifacts(self) -> ModelCard:
        """Save model artifacts associated with ModelCard"""

        # TODO(@damon): Determine if we should *always* save model_metadata
        if self.card.metadata.uris.model_metadata_uri is None:
            self._save_model_metadata()

        self._save_modelcard()

        return self.card, self.uris

    @staticmethod
    def validate(card_type: str) -> bool:
        return CardType.MODELCARD.value in card_type


class AuditCardArtifactSaver(CardArtifactSaver):
    @cached_property
    def card(self) -> AuditCard:
        return cast(AuditCard, self._card)

    def _save_audit(self) -> None:
        uri = save_artifact_to_storage(
            artifact=self.card.model_dump(),
            storage_client=self.storage_client,
<<<<<<< HEAD
            storage_spec=self._get_storage_spec(
                filename=SaveName.AUDIT,
                uri=self.uris.get(UriNames.AUDIT_URI.value),
            ),
        )

        self.uris[UriNames.AUDIT_URI.value] = storage_path
=======
            root_uri=self.card.uri,
            filename=SaveName.AUDIT,
        )
        self.card.metadata.audit_uri = uri
>>>>>>> 29d81273

    def save_artifacts(self) -> AuditCard:
        self._save_audit()

        return self.card, self.uris

    @staticmethod
    def validate(card_type: str) -> bool:
        return CardType.AUDITCARD.value in card_type


class RunCardArtifactSaver(CardArtifactSaver):
    @cached_property
    def card(self) -> RunCard:
        return cast(RunCard, self._card)

    def _save_runcard(self) -> None:
        """Saves a runcard"""

        uri = save_artifact_to_storage(
            artifact=self.card.model_dump(exclude={"artifacts", "storage_client"}),
            storage_client=self.storage_client,
<<<<<<< HEAD
            storage_spec=self._get_storage_spec(
                filename=SaveName.RUNCARD.value,
                uri=self.uris.get(UriNames.RUNCARD_URI.value),
            ),
        )
        self.uris[UriNames.RUNCARD_URI.value] = storage_path
=======
            root_uri=self.card.uri,
            filename=SaveName.RUNCARD.value,
        )
        self.card.runcard_uri = uri
>>>>>>> 29d81273

    def _save_run_artifacts(self) -> None:
        """Saves all artifacts associated with RunCard to filesystem"""
        artifact_uris: Dict[str, str] = {}
        self.uris[UriNames.ARTIFACT_URIS.value]: Dict[str, str] = {}
        if self.card.artifact_uris is not None:
            # some cards have already been saved and thus have URIs already.
            # include them
            artifact_uris = self.card.artifact_uris

        if self.card.artifacts is not None:
            for name, artifact in self.card.artifacts.items():
                if name in artifact_uris:
                    continue

<<<<<<< HEAD
                storage_path = save_artifact_to_storage(
=======
                uri = save_artifact_to_storage(
>>>>>>> 29d81273
                    artifact=artifact,
                    storage_client=self.storage_client,
                    root_uri=self.card.artifact_uri,
                    filename=name,
                )
<<<<<<< HEAD

                artifact_uris[name] = storage_path
                self.uris[UriNames.ARTIFACT_URIS.value][name] = storage_path
=======
                artifact_uris[name] = uri
>>>>>>> 29d81273

        self.card.artifact_uris = artifact_uris

    def save_artifacts(self) -> RunCard:
        self._save_run_artifacts()
        self._save_runcard()

        return self.card, self.uris

    @staticmethod
    def validate(card_type: str) -> bool:
        return CardType.RUNCARD.value in card_type


class PipelineCardArtifactSaver(CardArtifactSaver):
    @cached_property
    def card(self) -> PipelineCard:
        return cast(PipelineCard, self._card)

    def save_artifacts(self) -> PipelineCard:
        return self.card, self.uris

    @staticmethod
    def validate(card_type: str) -> bool:
        return CardType.PIPELINECARD.value in card_type


class ProjectCardArtifactSaver(CardArtifactSaver):
    @cached_property
    def card(self) -> ProjectCard:
        return cast(ProjectCard, self._card)

    def save_artifacts(self) -> ProjectCard:
        return self.card

    @staticmethod
    def validate(card_type: str) -> bool:
        return CardType.PROJECTCARD.value in card_type


<<<<<<< HEAD
def save_card_artifacts(
    card: ArtifactCard,
    storage_client: StorageClientType,
    uris: Optional[Dict[str, str]] = None,
) -> ArtifactCard:
=======
def save_card_artifacts(card: ArtifactCard, storage_client: StorageClient) -> ArtifactCard:
>>>>>>> 29d81273
    """Saves a given ArtifactCard's artifacts to a filesystem

    Args:
        card:
            ArtifactCard to save
        storage_client:
            StorageClient to use to save artifacts

    Returns:
        ArtifactCard with updated artifact uris

    """
    card_saver = next(
        card_saver
        for card_saver in CardArtifactSaver.__subclasses__()
        if card_saver.validate(card_type=card.__class__.__name__.lower())
    )

    saver = card_saver(card=card, storage_client=storage_client, uris=uris)

    return saver.save_artifacts()  # type: ignore<|MERGE_RESOLUTION|>--- conflicted
+++ resolved
@@ -1,11 +1,6 @@
 # Copyright (c) Shipt, Inc.
 # This source code is licensed under the MIT license found in the
 # LICENSE file in the root directory of this source tree.
-<<<<<<< HEAD
-=======
-import os
-from enum import Enum
->>>>>>> 29d81273
 from functools import cached_property
 from typing import Any, Dict, Optional, Tuple, Union, cast
 
@@ -20,17 +15,12 @@
 from opsml.registry.cards.pipeline import PipelineCard
 from opsml.registry.cards.project import ProjectCard
 from opsml.registry.cards.run import RunCard
-<<<<<<< HEAD
-=======
-from opsml.registry.cards.types import CardType
->>>>>>> 29d81273
 from opsml.registry.data.formatter import DataFormatter
 from opsml.registry.image.dataset import ImageDataset
 from opsml.registry.model.interfaces import SUPPORTED_MODELS, HuggingFaceModel
 from opsml.registry.model.metadata_creator import _TrainedModelMetadataCreator
 from opsml.registry.model.model_converters import _OnnxModelConverter
 from opsml.registry.storage.artifact import save_artifact_to_storage
-<<<<<<< HEAD
 from opsml.registry.storage.client import StorageClientType
 from opsml.registry.types import (
     AllowedDataType,
@@ -44,8 +34,8 @@
     StoragePath,
     UriNames,
     ValidSavedSample,
+    StorageRequest,
 )
-from opsml.registry.types.storage import StorageRequest
 
 
 class CardArtifactSaver:
@@ -55,27 +45,6 @@
         storage_client: StorageClientType,
         uris: Optional[Dict[str, str]] = None,
     ):
-=======
-from opsml.registry.storage.client import StorageClient
-from opsml.registry.storage.types import ArtifactStorageType
-
-
-class SaveName(str, Enum):
-    DATACARD = "datacard"
-    RUNCARD = "runcard"
-    MODELCARD = "modelcard"
-    AUDIT = "audit"
-    PIPLELINECARD = "pipelinecard"
-    MODEL_METADATA = "model-metadata"
-    TRAINED_MODEL = "trained-model"
-    ONNX_MODEL = "model"
-    SAMPLE_MODEL_DATA = "sample-model-data"
-    DATA_PROFILE = "data-profile"
-
-
-class CardArtifactSaver:
-    def __init__(self, card: ArtifactCard, storage_client: StorageClient):
->>>>>>> 29d81273
         """
         Parent class for saving artifacts belonging to cards
 
@@ -116,7 +85,6 @@
         if AllowedDataType.IMAGE not in self.card.metadata.data_type:
             exclude_attr.add("data")
 
-<<<<<<< HEAD
         storage_request = StorageRequest(
             registry_type=self.card.card_type,
             card_uid=self.card.uid,
@@ -134,16 +102,6 @@
         )
 
         self.uris[UriNames.DATACARD_URI.value] = storage_path
-=======
-        uri = save_artifact_to_storage(
-            artifact=self.card.model_dump(exclude=exclude_attr),
-            storage_client=self.storage_client,
-            root_uri=self.card.uri,
-            filename=SaveName.DATACARD.value,
-        )
-
-        self.card.metadata.uris.datacard_uri = uri
->>>>>>> 29d81273
 
     def _convert_data_to_arrow(self) -> ArrowTable:
         """Converts data to arrow table
@@ -168,7 +126,6 @@
         Returns:
             Data URI
         """
-<<<<<<< HEAD
         storage_request = (
             StorageRequest(
                 registry_type=self.card.card_type,
@@ -181,21 +138,9 @@
                 ),
             ),
         )
-=======
-        artifact_type: Optional[ArtifactStorageType] = None
-        if isinstance(data, pa.Table):
-            artifact_type = ArtifactStorageType.PYARROW
-        elif isinstance(data, np.ndarray):
-            artifact_type = ArtifactStorageType.NUMPY
-        elif isinstance(data, ImageDataset):
-            artifact_type = ArtifactStorageType.IMAGE
-        else:
-            raise ValueError(f"Unable to save data. Unsupported data format: {type(data)}")
->>>>>>> 29d81273
 
         return save_artifact_to_storage(
             artifact=data,
-<<<<<<< HEAD
             storage_request=storage_request,
             artifact_type=self.card.metadata.data_type,
         )
@@ -203,14 +148,6 @@
         return storage_path
 
     # TODO: steven - should be able to save tensorflow and torch datasets
-=======
-            storage_client=self.storage_client,
-            root_uri=self.card.uri,
-            filename=self.card.name,
-            artifact_type=artifact_type,
-        )
-
->>>>>>> 29d81273
     def _save_data(self) -> None:
         """Saves DataCard data to file system"""
         if self.card.data is None:
@@ -218,7 +155,6 @@
 
         if isinstance(self.card.data, ImageDataset):
             self.card.data.convert_metadata()
-<<<<<<< HEAD
             storage_path = self._save_data_to_storage(data=self.card.data)
             self.uris[UriNames.DATA_URI.value] = storage_path
 
@@ -226,15 +162,6 @@
             arrow_table: ArrowTable = self._convert_data_to_arrow()
             storage_path = self._save_data_to_storage(data=arrow_table.table)
             self.uris[UriNames.DATA_URI.value] = storage_path
-=======
-            uri = self._save_data_to_storage(data=self.card.data)
-            self.card.metadata.uris.data_uri = uri
-
-        else:
-            arrow_table: ArrowTable = self._convert_data_to_arrow()
-            uri = self._save_data_to_storage(data=arrow_table.table)
-            self.card.metadata.uris.data_uri = uri
->>>>>>> 29d81273
             self.card.metadata.feature_map = arrow_table.feature_map
 
     def _save_profile(self) -> None:
@@ -246,7 +173,6 @@
         # This is a requirement for loading with ydata-profiling
         profile_bytes = self.card.data_profile.dumps()
 
-<<<<<<< HEAD
         storage_request = (
             StorageRequest(
                 registry_type=self.card.card_type,
@@ -265,15 +191,6 @@
             artifact_type=AllowedDataType.JOBLIB.value,
         )
         self.uris[UriNames.PROFILE_URI.value] = storage_path
-=======
-        uri = save_artifact_to_storage(
-            artifact=profile_bytes,
-            storage_client=self.storage_client,
-            root_uri=self.card.uri,
-            filename=SaveName.DATA_PROFILE.value,
-        )
-        self.card.metadata.uris.profile_uri = uri
->>>>>>> 29d81273
 
     def _save_profile_html(self) -> None:
         """Saves a profile report to file system"""
@@ -282,7 +199,6 @@
 
         profile_html = self.card.data_profile.to_html()
 
-<<<<<<< HEAD
         storage_request = (
             StorageRequest(
                 registry_type=self.card.card_type,
@@ -302,17 +218,6 @@
             storage_request=storage_request,
         )
         self.uris[UriNames.PROFILE_HTML_URI.value] = storage_path
-=======
-        uri = save_artifact_to_storage(
-            artifact=profile_html,
-            artifact_type=ArtifactStorageType.HTML,
-            storage_client=self.storage_client,
-            root_uri=self.card.uri,
-            filename=SaveName.DATA_PROFILE.value,
-        )
-
-        self.card.metadata.uris.profile_html_uri = uri
->>>>>>> 29d81273
 
     def save_artifacts(self) -> DataCard:
         """Saves artifacts from a DataCard"""
@@ -350,22 +255,16 @@
             data_schema=self.card.metadata.data_schema,
         )
 
-<<<<<<< HEAD
     def _create_metadata(self) -> OnnxAttr:
         if not self.card.to_onnx:
             model_metadata = _TrainedModelMetadataCreator(self.card.interface).get_model_metadata()
             self.card.metadata.data_schema = model_metadata.data_schema
             return OnnxAttr()
-=======
-    def _save_onnx_model(self) -> OnnxAttr:
-        self.card.create_and_set_model_attr()
->>>>>>> 29d81273
 
         # TODO: steven - make sure onnx model is saved to huggingface model when saving trained model
         if isinstance(self.card.interface, HuggingFaceModel):
             return OnnxAttr()
 
-<<<<<<< HEAD
         model_metadata = _OnnxModelConverter(self.card.interface).convert_model()
         assert model_metadata.onnx_model is not None
         self.card.metadata.data_schema = model_metadata.data_schema
@@ -391,22 +290,6 @@
             onnx_path=storage_path,
             onnx_version=model_metadata.onnx_model.onnx_version,
         )
-=======
-            uri = save_artifact_to_storage(
-                artifact=model_def.model_bytes,
-                artifact_type=ArtifactStorageType.ONNX,
-                storage_client=self.storage_client,
-                root_uri=os.path.join(self.card.uri, "onnx"),
-                filename=SaveName.ONNX_MODEL.value,
-            )
-            self.card.metadata.uris.onnx_model_uri = uri
-
-            return OnnxAttr(
-                onnx_path=uri,
-                onnx_version=model_def.onnx_version,
-            )
-        return OnnxAttr()
->>>>>>> 29d81273
 
     def _save_model_metadata(self) -> None:
         self._save_trained_model()
@@ -414,28 +297,16 @@
         onnx_attr = self._create_metadata()
 
         model_metadata = self._get_model_metadata(onnx_attr=onnx_attr)
-<<<<<<< HEAD
         metadata_path = save_artifact_to_storage(
-=======
-
-        uri = save_artifact_to_storage(
->>>>>>> 29d81273
             artifact=model_metadata.model_dump_json(),
             artifact_type=SaveName.JSON.value,
             storage_client=self.storage_client,
-<<<<<<< HEAD
             storage_spec=self._get_storage_spec(
                 filename=SaveName.MODEL_METADATA.value,
                 uri=self.uris.get(UriNames.MODEL_METADATA_URI.value),
             ),
         )
         self.uris[UriNames.MODEL_METADATA_URI.value] = metadata_path.uri
-=======
-            root_uri=self.card.uri,
-            filename=SaveName.MODEL_METADATA.value,
-        )
-        self.card.metadata.uris.model_metadata_uri = uri
->>>>>>> 29d81273
 
     def _save_modelcard(self) -> None:
         """Saves a modelcard to file system"""
@@ -446,7 +317,6 @@
                 "storage_client",
             }
         )
-<<<<<<< HEAD
         storage_path = save_artifact_to_storage(
             artifact=model_dump,
             storage_client=self.storage_client,
@@ -475,22 +345,10 @@
             )
 
         return self.card.model
-=======
-        model_dump["metadata"].pop("onnx_model_def")
-
-        uri = save_artifact_to_storage(
-            artifact=model_dump,
-            storage_client=self.storage_client,
-            root_uri=self.card.uri,
-            filename=SaveName.MODELCARD.value,
-        )
-        self.card.metadata.uris.modelcard_uri = uri
->>>>>>> 29d81273
 
     def _save_trained_model(self) -> None:
         """Saves trained model associated with ModelCard to filesystem"""
 
-<<<<<<< HEAD
         storage_path = save_artifact_to_storage(
             artifact=self._get_model_artifact_to_save(),
             artifact_type=self.card.model.model_type,
@@ -530,22 +388,6 @@
 
         if self.card.interface.data_type == AllowedDataType.DICT:
             return self.card.interface.sample_data, AllowedDataType.DICT
-=======
-        uri = save_artifact_to_storage(
-            artifact=self.card.trained_model,
-            artifact_type=self.card.metadata.model_type,
-            storage_client=self.storage_client,
-            root_uri=os.path.join(self.card.uri, "model"),
-            filename=SaveName.TRAINED_MODEL.value,
-        )
-        self.card.metadata.uris.trained_model_uri = uri
-
-    def _get_artifact_and_type(self) -> Tuple[ValidSavedSample, Optional[ArtifactStorageType]]:
-        """Get artifact and artifact type to save"""
-
-        if self.card.metadata.sample_data_type == AllowedDataType.DICT:
-            return self.card.sample_input_data, None
->>>>>>> 29d81273
 
         if self.card.interface.data_type in [AllowedDataType.PYARROW.value, AllowedDataType.PANDAS.value]:
             arrow_table: ArrowTable = DataFormatter.convert_data_to_arrow(
@@ -554,22 +396,15 @@
             )
             return arrow_table.table, ArtifactStorageType.PYARROW
 
-<<<<<<< HEAD
         return self.card.interface.sample_data, AllowedDataType.NUMPY.value
-=======
-        return self.card.sample_input_data, ArtifactStorageType.NUMPY
->>>>>>> 29d81273
 
     def _save_sample_data(self) -> None:
         """Saves sample data associated with ModelCard to filesystem"""
 
-<<<<<<< HEAD
         storage_spec = self._get_storage_spec(
             filename=SaveName.SAMPLE_MODEL_DATA.value,
             uri=self.uris.get(UriNames.SAMPLE_DATA_URI.value),
         )
-=======
->>>>>>> 29d81273
         artifact, artifact_type = self._get_artifact_and_type()
 
         uri = save_artifact_to_storage(
@@ -580,11 +415,7 @@
             artifact_type=artifact_type,
         )
 
-<<<<<<< HEAD
         self.uris[UriNames.SAMPLE_DATA_URI.value] = storage_path
-=======
-        self.card.metadata.uris.sample_data_uri = uri
->>>>>>> 29d81273
 
     def save_artifacts(self) -> ModelCard:
         """Save model artifacts associated with ModelCard"""
@@ -611,7 +442,6 @@
         uri = save_artifact_to_storage(
             artifact=self.card.model_dump(),
             storage_client=self.storage_client,
-<<<<<<< HEAD
             storage_spec=self._get_storage_spec(
                 filename=SaveName.AUDIT,
                 uri=self.uris.get(UriNames.AUDIT_URI.value),
@@ -619,12 +449,6 @@
         )
 
         self.uris[UriNames.AUDIT_URI.value] = storage_path
-=======
-            root_uri=self.card.uri,
-            filename=SaveName.AUDIT,
-        )
-        self.card.metadata.audit_uri = uri
->>>>>>> 29d81273
 
     def save_artifacts(self) -> AuditCard:
         self._save_audit()
@@ -647,19 +471,12 @@
         uri = save_artifact_to_storage(
             artifact=self.card.model_dump(exclude={"artifacts", "storage_client"}),
             storage_client=self.storage_client,
-<<<<<<< HEAD
             storage_spec=self._get_storage_spec(
                 filename=SaveName.RUNCARD.value,
                 uri=self.uris.get(UriNames.RUNCARD_URI.value),
             ),
         )
         self.uris[UriNames.RUNCARD_URI.value] = storage_path
-=======
-            root_uri=self.card.uri,
-            filename=SaveName.RUNCARD.value,
-        )
-        self.card.runcard_uri = uri
->>>>>>> 29d81273
 
     def _save_run_artifacts(self) -> None:
         """Saves all artifacts associated with RunCard to filesystem"""
@@ -675,23 +492,15 @@
                 if name in artifact_uris:
                     continue
 
-<<<<<<< HEAD
                 storage_path = save_artifact_to_storage(
-=======
-                uri = save_artifact_to_storage(
->>>>>>> 29d81273
                     artifact=artifact,
                     storage_client=self.storage_client,
                     root_uri=self.card.artifact_uri,
                     filename=name,
                 )
-<<<<<<< HEAD
 
                 artifact_uris[name] = storage_path
                 self.uris[UriNames.ARTIFACT_URIS.value][name] = storage_path
-=======
-                artifact_uris[name] = uri
->>>>>>> 29d81273
 
         self.card.artifact_uris = artifact_uris
 
@@ -732,15 +541,11 @@
         return CardType.PROJECTCARD.value in card_type
 
 
-<<<<<<< HEAD
 def save_card_artifacts(
     card: ArtifactCard,
     storage_client: StorageClientType,
     uris: Optional[Dict[str, str]] = None,
 ) -> ArtifactCard:
-=======
-def save_card_artifacts(card: ArtifactCard, storage_client: StorageClient) -> ArtifactCard:
->>>>>>> 29d81273
     """Saves a given ArtifactCard's artifacts to a filesystem
 
     Args:
