# pylint: disable=too-many-lines
# Copyright (c) Shipt, Inc.
# This source code is licensed under the MIT license found in the
# LICENSE file in the root directory of this source tree.
from functools import cached_property
from typing import Any, Dict, Optional, Union, cast

import numpy as np
import pandas as pd
import polars as pl
from numpy.typing import NDArray
from pydantic import ConfigDict, model_validator

from opsml.helpers.logging import ArtifactLogger
from opsml.model.predictor import OnnxModelPredictor
from opsml.model.supported_models import SUPPORTED_MODELS
from opsml.model.utils.types import (
    ApiDataSchemas,
    DataDict,
    Feature,
    ModelMetadata,
    ModelReturn,
    OnnxModelDefinition,
)
from opsml.registry.cards.base import ArtifactCard
from opsml.registry.cards.types import CardType, ModelCardMetadata
from opsml.registry.cards.validator import ModelCardValidator
from opsml.registry.sql.records import ModelRegistryRecord, RegistryRecord
<<<<<<< HEAD
from opsml.registry.storage.artifact_storage import load_artifact_from_storage
=======
from opsml.registry.storage import client
from opsml.registry.storage.artifact import load_record_artifact_from_storage
>>>>>>> 059e32af
from opsml.registry.storage.types import ArtifactStorageSpecs, ArtifactStorageType

logger = ArtifactLogger.get_logger()


class ModelCard(ArtifactCard):
    """Create a ModelCard from your trained machine learning model.
    This Card is used in conjunction with the ModelCardCreator class.

    Args:
        name:
            Name for the model specific to your current project
        team:
            Team that this model is associated with
        user_email:
            Email to associate with card
        trained_model:
            Trained model. Can be of type sklearn, xgboost, lightgbm or tensorflow
        sample_input_data:
            Sample of data model was trained on
        uid:
            Unique id (assigned if card has been registered)
        version:
            Current version (assigned if card has been registered)
        datacard_uid:
            Uid of the DataCard associated with training the model
        to_onnx:
            Whether to convert the model to onnx or not
        metadata:
            `ModelCardMetadata` associated with the model
    """

    model_config = ConfigDict(
        arbitrary_types_allowed=True,
        ignored_types=(cached_property,),
        protected_namespaces=("protect_",),
    )

    model: Optional[SUPPORTED_MODELS] = None
    datacard_uid: Optional[str] = None
    to_onnx: bool = False
    metadata: ModelCardMetadata

    @model_validator(mode="before")
    @classmethod
    def _check_args(cls, values: Dict[str, Any]) -> Dict[str, Any]:
        """Converts trained model to modelcard"""

        uid = values.get("uid")
        version = values.get("version")
        model: Optional[SUPPORTED_MODELS] = values.get("model")
        metadata: Optional[ModelCardMetadata] = values.get("metadata")

        # no need to check if already registered
        if all([uid, version]):
            return values

        card_validator = ModelCardValidator(
            model=model,
            metadata=metadata,
        )

        values["sample_input_data"] = card_validator.get_sample_data()
        values["metadata"] = card_validator.get_metadata()

        return values

    @property
    def model_data_schema(self) -> DataDict:
        if self.metadata.data_schema is not None:
            return self.metadata.data_schema.model_data_schema
        raise ValueError("Model data schema has not been set")

    @property
    def input_data_schema(self) -> Dict[str, Feature]:
        if self.metadata.data_schema is not None and self.metadata.data_schema.input_data_schema is not None:
            return self.metadata.data_schema.input_data_schema
        raise ValueError("Model input data schema has not been set or is not needed for this model")

    def load_sample_data(self) -> None:
        """Loads sample data associated with original non-onnx model"""

        if self.metadata.sample_data_type is None:
            raise ValueError("Cannot load sample data - sample_data_type is not set")

        sample_data = load_artifact_from_storage(
            artifact_type=self.metadata.sample_data_type,
            storage_client=client.storage_client,
            storage_spec=ArtifactStorageSpecs(save_path=self.metadata.uris.sample_data_uri),
        )
        self.sample_input_data = sample_data

    def load_trained_model(self, **kwargs) -> None:
        """Loads original trained model

        Args:
            kwargs:
                Additional kwargs to pass to the model class. Currently, this is only
                used for `pytorch lightning` models that need to be loaded via a checkpoint.
                In this case, `pytorch lightning` expects a defined model to load the checkpoint into.
                This is passed in via the `model_arch` kwarg.
        """

        if not all([bool(self.metadata.uris.trained_model_uri), bool(self.metadata.uris.sample_data_uri)]):
            raise ValueError(
                """Trained model uri and sample data uri must both be set to load a trained model""",
            )

        if self.trained_model is None:
            self.load_sample_data()

            if self.metadata.model_type is None:
                raise ValueError("Cannot load trained model - model_type is not set")

<<<<<<< HEAD
            trained_model = load_artifact_from_storage(
                artifact_type=self.metadata.model_class,
                storage_client=storage_client,
=======
            trained_model = load_record_artifact_from_storage(
                artifact_type=self.metadata.model_type,
                storage_client=client.storage_client,
>>>>>>> 059e32af
                storage_spec=ArtifactStorageSpecs(save_path=self.metadata.uris.trained_model_uri),
                **{
                    "model_type": self.metadata.model_type,
                    "task_type": self.metadata.task_type,
                    **kwargs,
                },
            )
            self.trained_model = trained_model

    @property
    def model_metadata(self) -> ModelMetadata:
        """Loads `ModelMetadata` class"""
        model_metadata = load_artifact_from_storage(
            artifact_type=ArtifactStorageType.JSON.value,
            storage_client=client.storage_client,
            storage_spec=ArtifactStorageSpecs(save_path=self.metadata.uris.model_metadata_uri),
        )

        return ModelMetadata.model_validate(model_metadata)

    def _load_onnx_model(self, metadata: ModelMetadata) -> Any:
        """Loads the actual onnx file

        Args:
            metadata:
                `ModelMetadata`
        """
        if metadata.onnx_uri is None:
            raise ValueError("Onnx uri is not specified")

        onnx_model = load_artifact_from_storage(
            artifact_type=ArtifactStorageType.ONNX.value,
            storage_client=client.storage_client,
            storage_spec=ArtifactStorageSpecs(save_path=metadata.onnx_uri),
        )

        return onnx_model

    def load_onnx_model_definition(self) -> None:
        """Loads the onnx model definition"""

        if self.metadata.uris.model_metadata_uri is None:
            raise ValueError("No model metadata exists. Please check the registry or register a new model")

        metadata = self.model_metadata
        onnx_model = self._load_onnx_model(metadata=metadata)

        model_def = OnnxModelDefinition(
            onnx_version=metadata.onnx_version,
            model_bytes=onnx_model.SerializeToString(),
        )
        self.metadata.onnx_model_def = model_def

    def create_registry_record(self) -> RegistryRecord:
        """Creates a registry record from the current ModelCard"""

        exclude_vars = {"trained_model", "sample_input_data"}
        dumped_model = self.model_dump(exclude=exclude_vars)
        dumped_model["metadata"].pop("onnx_model_def")

        return ModelRegistryRecord(**dumped_model)

    def _set_version_for_predictor(self) -> str:
        if self.version is None:
            logger.warning("""ModelCard has no version (not registered). Defaulting to 1 (for testing only)""")
            version = "1.0.0"
        else:
            version = self.version

        return version

    def _set_model_attributes(self, model_return: ModelReturn) -> None:
        setattr(self.metadata, "onnx_model_def", model_return.model_definition)
        setattr(self.metadata, "data_schema", model_return.api_data_schema)
        setattr(self.metadata, "model_type", model_return.model_type)

    def _create_and_set_model_attr(self) -> None:
        """
        Creates Onnx model from trained model and sample input data
        and sets Card attributes

        """

        from opsml.model.creator import (  # pylint: disable=import-outside-toplevel
            create_model,
        )

        model_return = create_model(modelcard=self)

        self._set_model_attributes(model_return=model_return)

    def _get_sample_data_for_api(self) -> Dict[str, Any]:
        """
        Converts sample data to dictionary that can be used
        to validate an onnx model
        """

        if self.sample_input_data is None:
            self.load_sample_data()

        sample_data = cast(
            Union[pd.DataFrame, NDArray[Any], Dict[str, Any]],
            self.sample_input_data,
        )

        if isinstance(sample_data, np.ndarray):
            model_data = self.model_data_schema
            input_name = next(iter(model_data.input_features.keys()))
            return {input_name: sample_data[0, :].tolist()}  # pylint: disable=unsubscriptable-object

        if isinstance(sample_data, pd.DataFrame):
            record = list(sample_data[0:1].T.to_dict().values())[0]  # pylint: disable=unsubscriptable-object
            return cast(Dict[str, Any], record)

        if isinstance(sample_data, pl.DataFrame):
            record = list(sample_data.to_pandas()[0:1].T.to_dict().values())[0]
            return cast(Dict[str, Any], record)

        record = {}
        for feat, val in sample_data.items():
            record[feat] = np.ravel(val).tolist()
        return cast(Dict[str, Any], record)

    def onnx_model(self, start_onnx_runtime: bool = True) -> OnnxModelPredictor:
        """
        Loads an onnx model from string or creates an onnx model from trained model

        Args:
            start_onnx_runtime:
                Whether to start the onnx runtime session or not

        Returns
            `OnnxModelPredictor`

        """

        # todo: clean this up
        if self.metadata.onnx_model_def is None or self.metadata.data_schema is None:
            self._create_and_set_model_attr()

        version = self._set_version_for_predictor()

        # recast to make mypy happy
        # todo: refactor
        model_def = cast(OnnxModelDefinition, self.metadata.onnx_model_def)
        model_type = str(self.metadata.model_type)
        data_schema = cast(ApiDataSchemas, self.metadata.data_schema)

        sample_api_data = self._get_sample_data_for_api()

        return OnnxModelPredictor(
            model_name=self.name,
            model_type=model_type,
            model_definition=model_def.model_bytes,
            data_schema=data_schema,
            model_version=version,
            onnx_version=model_def.onnx_version,
            sample_api_data=sample_api_data,
            start_sess=start_onnx_runtime,
        )

    @property
    def card_type(self) -> str:
        return CardType.MODELCARD.value<|MERGE_RESOLUTION|>--- conflicted
+++ resolved
@@ -26,12 +26,8 @@
 from opsml.registry.cards.types import CardType, ModelCardMetadata
 from opsml.registry.cards.validator import ModelCardValidator
 from opsml.registry.sql.records import ModelRegistryRecord, RegistryRecord
-<<<<<<< HEAD
 from opsml.registry.storage.artifact_storage import load_artifact_from_storage
-=======
 from opsml.registry.storage import client
-from opsml.registry.storage.artifact import load_record_artifact_from_storage
->>>>>>> 059e32af
 from opsml.registry.storage.types import ArtifactStorageSpecs, ArtifactStorageType
 
 logger = ArtifactLogger.get_logger()
@@ -146,15 +142,9 @@
             if self.metadata.model_type is None:
                 raise ValueError("Cannot load trained model - model_type is not set")
 
-<<<<<<< HEAD
             trained_model = load_artifact_from_storage(
                 artifact_type=self.metadata.model_class,
                 storage_client=storage_client,
-=======
-            trained_model = load_record_artifact_from_storage(
-                artifact_type=self.metadata.model_type,
-                storage_client=client.storage_client,
->>>>>>> 059e32af
                 storage_spec=ArtifactStorageSpecs(save_path=self.metadata.uris.trained_model_uri),
                 **{
                     "model_type": self.metadata.model_type,
