--- conflicted
+++ resolved
@@ -6,13 +6,9 @@
 from functools import wraps
 from typing import Any, Dict, Iterable, Iterator, List, Optional, Type, Union, cast
 
-<<<<<<< HEAD
-from sqlalchemy import select
-=======
 from sqlalchemy import Integer
 from sqlalchemy import func as sqa_func
 from sqlalchemy import select, text
->>>>>>> 90a3a8b2
 from sqlalchemy.orm.session import Session
 from sqlalchemy.sql import FromClause, Select
 from sqlalchemy.sql.expression import ColumnElement
