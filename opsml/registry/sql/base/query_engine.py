# mypy: disable-error-code="call-overload"
# pylint: disable=not-callable

# Copyright (c) Shipt, Inc.
# This source code is licensed under the MIT license found in the
# LICENSE file in the root directory of this source tree.
import datetime
from contextlib import contextmanager
from enum import Enum
from typing import Any, Dict, Iterable, Iterator, List, Optional, Sequence, Union, cast

from sqlalchemy import Integer
from sqlalchemy import cast as sql_cast
from sqlalchemy import func as sqa_func
from sqlalchemy import insert, select, text
from sqlalchemy.engine import Engine, Row
from sqlalchemy.orm.session import Session
from sqlalchemy.sql import FromClause, Select, distinct, or_
from sqlalchemy.sql.expression import ColumnElement

from opsml.helpers.logging import ArtifactLogger
from opsml.registry.semver import get_version_to_search
<<<<<<< HEAD
from opsml.registry.sql.base.sql_schema import CardSQLTable, MetricSchema, ProjectSchema, SQLTableGetter, ParameterSchema
=======
from opsml.registry.sql.base.sql_schema import (
    AuthSchema,
    CardSQLTable,
    MetricSchema,
    ProjectSchema,
    SQLTableGetter,
)
>>>>>>> fddc7175
from opsml.types import RegistryType
from opsml.types.extra import User

logger = ArtifactLogger.get_logger()

SqlTableType = Optional[Iterable[Union[ColumnElement[Any], FromClause, int]]]
YEAR_MONTH_DATE = "%Y-%m-%d"


class SqlDialect(str, Enum):
    SQLITE = "sqlite"
    POSTGRES = "postgres"
    MYSQL = "mysql"
    SQLITE_MEMORY = ":memory:"


class DialectHelper:
    def __init__(self, query: Select[Any], table: CardSQLTable):
        """Instantiates a dialect helper"""
        self.query = query
        self.table = table

    def get_version_split_logic(self) -> Select[Any]:
        """Defines dialect specific logic to split version into major, minor, patch"""
        raise NotImplementedError

    @staticmethod
    def validate_dialect(dialect: str) -> bool:
        raise NotImplementedError

    @staticmethod
    def get_dialect_logic(query: Select[Any], table: CardSQLTable, dialect: str) -> Select[Any]:
        helper = next(
            (dialect_helper for dialect_helper in DialectHelper.__subclasses__() if dialect_helper.validate_dialect(dialect)),
            None,
        )

        if helper is None:
            raise ValueError(f"Unsupported dialect: {dialect}")

        helper_instance = helper(query=query, table=table)

        return helper_instance.get_version_split_logic()


class SqliteHelper(DialectHelper):
    def get_version_split_logic(self) -> Select[Any]:
        return self.query.add_columns(
            sql_cast(sqa_func.substr(self.table.version, 0, sqa_func.instr(self.table.version, ".")), Integer).label("major"),
            sql_cast(
                sqa_func.substr(
                    sqa_func.substr(self.table.version, sqa_func.instr(self.table.version, ".") + 1),
                    1,
                    sqa_func.instr(sqa_func.substr(self.table.version, sqa_func.instr(self.table.version, ".") + 1), ".") - 1,
                ),
                Integer,
            ).label("minor"),
            sqa_func.substr(
                sqa_func.substr(self.table.version, sqa_func.instr(self.table.version, ".") + 1),
                sqa_func.instr(sqa_func.substr(self.table.version, sqa_func.instr(self.table.version, ".") + 1), ".") + 1,
            ).label("patch"),
        )

    @staticmethod
    def validate_dialect(dialect: str) -> bool:
        return SqlDialect.SQLITE in dialect


class PostgresHelper(DialectHelper):
    def get_version_split_logic(self) -> Select[Any]:
        return self.query.add_columns(
            sql_cast(sqa_func.split_part(self.table.version, ".", 1), Integer).label("major"),
            sql_cast(sqa_func.split_part(self.table.version, ".", 2), Integer).label("minor"),
            sql_cast(
                sqa_func.regexp_replace(sqa_func.split_part(self.table.version, ".", 3), "[^0-9]+", "", "g"),
                Integer,
            ).label("patch"),
        )

    @staticmethod
    def validate_dialect(dialect: str) -> bool:
        return SqlDialect.POSTGRES in dialect


class MySQLHelper(DialectHelper):
    def get_version_split_logic(self) -> Select[Any]:
        return self.query.add_columns(
            sql_cast(sqa_func.substring_index(self.table.version, ".", 1), Integer).label("major"),
            sql_cast(sqa_func.substring_index(sqa_func.substring_index(self.table.version, ".", 2), ".", -1), Integer).label(
                "minor"
            ),
            sql_cast(
                sqa_func.regexp_replace(sqa_func.substring_index(self.table.version, ".", -1), "[^0-9]+", ""),
                Integer,
            ).label("patch"),
        )

    @staticmethod
    def validate_dialect(dialect: str) -> bool:
        return SqlDialect.MYSQL in dialect


class QueryEngine:
    def __init__(self, engine: Engine) -> None:
        self.engine = engine

    @property
    def dialect(self) -> str:
        return str(self.engine.url)

    @contextmanager
    def session(self) -> Iterator[Session]:
        with Session(self.engine) as sess:
            yield sess

    def _create_version_query(
        self,
        table: CardSQLTable,
        name: str,
        repository: str,
        version: Optional[str] = None,
    ) -> Select[Any]:
        """Creates query to get latest card version

        Args:
            table:
                Registry table to query
            name:
                Name of the card
            version:
                Version of the card
        Returns:
            Query to get latest card version
        """
        table_select = select(table).filter(table.name == name, table.repository == repository)  # type: ignore

        if version is not None:
            table_select = table_select.filter(table.version.like(f"{version}%"))  # type: ignore

        return table_select.order_by(table.timestamp.desc(), table.version.desc()).limit(20)  # type: ignore

    def get_versions(
        self,
        table: CardSQLTable,
        name: str,
        repository: str,
        version: Optional[str] = None,
    ) -> List[Any]:
        """Return all versions of a card

        Args:
            table:
                Registry table to query
            name:
                Name of the card
            repository:
                Repository name
            version:
                Version of the card

        Returns:
            List of all versions of a card
        """
        query = self._create_version_query(table=table, name=name, version=version, repository=repository)

        with self.session() as sess:
            results = sess.scalars(query).all()

        return cast(List[Any], results)

    def _records_from_table_query(
        self,
        table: CardSQLTable,
        uid: Optional[str] = None,
        name: Optional[str] = None,
        repository: Optional[str] = None,
        version: Optional[str] = None,
        max_date: Optional[str] = None,
        tags: Optional[Dict[str, str]] = None,
        limit: Optional[int] = None,
        query_terms: Optional[Dict[str, Any]] = None,
        sort_by_timestamp: bool = False,
    ) -> Select[Any]:
        """
        Creates a sql query based on table, uid, name, repository and version

        Args:
            table:
                Registry table to query
            uid:
                Optional unique id of Card
            name:
                Optional name of Card
            repository:
                Optional Repository name
            version:
                Optional version of Card
            tags:
                Optional card tags
            max_date:
                Optional max date to search
            limit:
                Optional limit of records to return
            query_terms:
                Optional query terms to search

        Returns
            Sqlalchemy Select statement
        """

        query = cast(Select[Any], select(table))
        query = DialectHelper.get_dialect_logic(query=query, table=table, dialect=self.dialect)

        if bool(uid):
            return query.filter(table.uid == uid)  # type: ignore

        filters = []

        for field, value in zip(["name", "repository"], [name, repository]):
            if value is not None:
                filters.append(getattr(table, field) == value)

        if version is not None:
            version = get_version_to_search(version=version)
            filters.append(getattr(table, "version").like(f"{version}%"))

        if max_date is not None:
            max_date_ts = self._get_epoch_time_to_search(max_date=max_date)
            filters.append(getattr(table, "timestamp") <= max_date_ts)

        if tags is not None:
            for key, value in tags.items():
                filters.append(table.tags[key].as_string() == value)  # type: ignore

        if query_terms is not None:
            for field, value in query_terms.items():
                filters.append(getattr(table, field) == value)

        if bool(filters):
            query = query.filter(*filters)

        if not sort_by_timestamp:
            query = query.order_by(text("major desc"), text("minor desc"), text("patch desc"))
        else:
            query = query.order_by(table.timestamp.desc())  # type: ignore

        if limit is not None:
            query = query.limit(limit)

        return query

    def _parse_records(self, records: Sequence[Row[Any]]) -> List[Dict[str, Any]]:
        """
        Helper for parsing sql results

        Args:
            results:
                Returned object sql query

        Returns:
            List of dictionaries
        """
        record_list: List[Dict[str, Any]] = []
        for row in records:
            result_dict = row[0].__dict__
            result_dict.pop("_sa_instance_state")
            record_list.append(result_dict)

        return record_list

    def get_records_from_table(
        self,
        table: CardSQLTable,
        uid: Optional[str] = None,
        name: Optional[str] = None,
        repository: Optional[str] = None,
        version: Optional[str] = None,
        max_date: Optional[str] = None,
        tags: Optional[Dict[str, str]] = None,
        limit: Optional[int] = None,
        query_terms: Optional[Dict[str, Any]] = None,
        sort_by_timestamp: bool = False,
    ) -> List[Dict[str, Any]]:
        query = self._records_from_table_query(
            table=table,
            uid=uid,
            name=name,
            repository=repository,
            version=version,
            max_date=max_date,
            tags=tags,
            limit=limit,
            query_terms=query_terms,
            sort_by_timestamp=sort_by_timestamp,
        )

        with self.session() as sess:
            results = sess.execute(query).all()

        return self._parse_records(results)

    def _get_epoch_time_to_search(self, max_date: str) -> int:
        """
        Creates timestamp that represents the max epoch time to limit records to

        Args:
            max_date:
                max date to search

        Returns:
            time stamp as integer related to `max_date`
        """
        converted_date = datetime.datetime.strptime(max_date, YEAR_MONTH_DATE)
        max_date_: datetime.datetime = converted_date.replace(hour=23, minute=59, second=59)  # provide max values for a date

        # opsml timestamp records are stored as BigInts
        return int(round(max_date_.timestamp() * 1_000_000))

    def _uid_exists_query(self, uid: str, table_to_check: str) -> Select[Any]:
        table = SQLTableGetter.get_table(table_name=table_to_check)
        query = select(table).filter(table.uid == uid)

        return cast(Select[Any], query)

    def get_uid(self, uid: str, table_to_check: str) -> List[str]:
        query = self._uid_exists_query(uid=uid, table_to_check=table_to_check)

        with self.session() as sess:
            return cast(List[str], sess.execute(query).first())

    def add_and_commit_card(
        self,
        table: CardSQLTable,
        card: Dict[str, Any],
    ) -> None:
        """Add card record to table

        Args:
            table:
                table to add card to
            card:
                card to add
        """

        sql_record = table(**card)  # type:ignore[operator]

        with self.session() as sess:
            sess.add(sql_record)
            sess.commit()

    def update_card_record(
        self,
        table: CardSQLTable,
        card: Dict[str, Any],
    ) -> None:
        record_uid = cast(str, card.get("uid"))

        with self.session() as sess:
            query = sess.query(table).filter(table.uid == record_uid)
            query.update(card)
            sess.commit()

    def get_unique_repositories(self, table: CardSQLTable) -> Sequence[str]:
        """Retrieves unique repositories in a registry

        Args:
            table:
                Registry table to query

        Returns:
            List of unique repositories
        """

        repository_col = table.repository
        query = (
            select(repository_col).distinct().order_by(repository_col.asc())  # type:ignore[call-overload, union-attr]
        )

        with self.session() as sess:
            return sess.scalars(query).all()

    def get_unique_card_names(self, repository: Optional[str], table: CardSQLTable) -> Sequence[str]:
        """Returns a list of unique card names"""
        query = select(table.name)  # type:ignore[call-overload]

        if repository is not None:
            query = (
                query.filter(table.repository == repository).distinct().order_by(table.name.asc())  # type:ignore[union-attr]
            )  #
        else:
            query = query.distinct()

        with self.session() as sess:
            return sess.scalars(query).all()

    def query_stats(
        self,
        table: CardSQLTable,
        search_term: Optional[str],
    ) -> Dict[str, int]:
        """Query stats for a card registry
        Args:
            table:
                Registry table to query
<<<<<<< HEAD
            repository:
                Repository name
            name:
                Name of the card
=======
            search_term:
                Search term
>>>>>>> fddc7175
        """

        query = select(
            sqa_func.count(distinct(table.name)).label("nbr_names"),  # type: ignore
            sqa_func.count(table.version).label("nbr_versions"),  # type: ignore
            sqa_func.count(distinct(table.repository)).label("nbr_repos"),  # type: ignore
        )

        if search_term:
            query = query.filter(
                or_(
                    table.name.like(f"%{search_term}%"),  # type: ignore
                    table.repository.like(f"%{search_term}%"),  # type: ignore
                ),
            )

        with self.session() as sess:
            results = sess.execute(query).first()

        if not results:
            return {
                "nbr_names": 0,
                "nbr_versions": 0,
                "nbr_repos": 0,
            }
        return {
            "nbr_names": results[0],
            "nbr_versions": results[1],
            "nbr_repos": results[2],
        }

    def query_page(
        self,
        sort_by: str,
        page: int,
        search_term: Optional[str],
        repository: Optional[str],
        table: CardSQLTable,
    ) -> Sequence[Row[Any]]:
        """Returns a page result from card registry
        Args:
            sort_by:
                Field to sort by
<<<<<<< HEAD
            name:
                Name of the card
            repository:
                Repository of the card
=======
            page:
                Page number
            search_term:
                Search term
            repository:
                Repository name
>>>>>>> fddc7175
            table:
                Registry table to query
        Returns:
            Tuple of card summary
        """

        subquery = select(
            table.repository,
            table.name,
            sqa_func.count(distinct(table.version)).label("versions"),  # type:ignore
            sqa_func.max(table.timestamp).label("updated_at"),
            sqa_func.min(table.timestamp).label("created_at"),
        ).group_by(table.repository, table.name)

        if repository is not None:
            subquery = subquery.filter(table.repository == repository)

        if search_term:
            subquery = subquery.filter(
                or_(
                    table.name.like(f"%{search_term}%"),  # type: ignore
                    table.repository.like(f"%{search_term}%"),  # type: ignore
                ),
            )
        subquery = subquery.subquery()

        subquery2 = select(subquery, (sqa_func.row_number().over(order_by=sort_by)).label("row_number")).subquery()

        lower_bound = page * 30
        upper_bound = lower_bound + 30

        query = (
<<<<<<< HEAD
            select(subquery2).filter(subquery2.c.row_number.between(lower_bound, upper_bound)).order_by(text("updated_at desc"))
=======
            select(subquery2)
            .filter(subquery2.c.row_number.between(lower_bound, upper_bound))
            .order_by(text("updated_at desc"))
>>>>>>> fddc7175
        )

        with self.session() as sess:
            records = sess.execute(query).all()

        return records

    def delete_card_record(
        self,
        table: CardSQLTable,
        card: Dict[str, Any],
    ) -> None:
        record_uid = cast(str, card.get("uid"))
        with self.session() as sess:
            query = sess.query(table).filter(table.uid == record_uid)
            query.delete()
            sess.commit()


class ProjectQueryEngine(QueryEngine):
    def get_max_project_id(self) -> int:
        """Get max project id

        Returns:
            Max project id or 0
        """
        query = select(sqa_func.max(ProjectSchema.project_id))
        with self.session() as sess:
            result = sess.execute(query).first()
            if not result:
                return 0

            max_project = result[0]

            if max_project:
                return cast(int, max_project)
            return 0

    def get_project_id(self, project_name: str, repository: str) -> int:
        """Get project id from project name and repository

        Args:
            project_name:
                Name of the project
            repository:
                Repository name

        Returns:
            Project id or None
        """
        query = select(ProjectSchema.project_id).filter(
            ProjectSchema.name == project_name,
            ProjectSchema.repository == repository,
        )
        with self.session() as sess:
            project_id = sess.execute(query).first()

            if project_id:
                return cast(int, project_id[0])

        return self.get_max_project_id() + 1


class RunQueryEngine(QueryEngine):
    def insert_metric(self, metric: List[Dict[str, Any]]) -> None:
        """Insert run metrics

        Args:
            metric:
                List of run metric(s)
        """
        with self.session() as sess:
            sess.execute(insert(MetricSchema), metric)
            sess.commit()

    def get_metric(
        self,
        run_uid: str,
        name: Optional[List[str]] = None,
        names_only: bool = False,
    ) -> List[Dict[str, Any]]:
        """Get run metrics. By default, all metrics are returned. If name is provided,
        only metrics with that name are returned. Metric type can be either "metric" or "graph".
        "metric" will return name, value, step records. "graph" will return graph (x, y) records.

        Args:
            run_uid:
                Run uid
            name:
                Name of the metric
            names_only:
                Return only the names of the metrics

        Returns:
            List of run metrics
        """

        column_to_query = distinct(MetricSchema.name) if names_only else MetricSchema

        query = select(column_to_query).filter(MetricSchema.run_uid == run_uid)

        if name is not None:
            filters = [MetricSchema.name == n for n in name]
            query = query.filter(or_(*filters))

        with self.session() as sess:
            results = sess.execute(query).all()
        if not results:
            return []

        if names_only:
            return [row[0] for row in results]

        return self._parse_records(results)

    def insert_parameter(self, parameter: List[Dict[str, Any]]) -> None:
        """Insert run parameter
        Args:
            parameter:
                List of run parameter(s)
        """
        with self.session() as sess:
            sess.execute(insert(ParameterSchema), parameter)
            sess.commit()

    def get_parameter(self, run_uid: str, name: Optional[List[str]] = None) -> List[Dict[str, Any]]:
        """Get run parameters. By default, all parameters are returned. If name is provided,
        only parameters with that name are returned.
        Args:
            run_uid:
                Run uid
            name:
                Name of the parameter
        Returns:
            List of run metrics
        """

        query = select(ParameterSchema).filter(ParameterSchema.run_uid == run_uid)
        if name is not None:
            filters = [ParameterSchema.name == n for n in name]
            query = query.filter(or_(*filters))

        with self.session() as sess:
            results = sess.execute(query).all()

        if not results:
            return []

        return self._parse_records(results)


class AuthQueryEngine(QueryEngine):
    def get_user(self, username: str) -> Optional[User]:
        """Get user by username

        Args:
            username:
                Username

        Returns:
            User record
        """

        query = select(AuthSchema).filter(AuthSchema.username == username)
        with self.session() as sess:
            result = sess.execute(query).first()

        if not result:
            return None

        return User(**result[0].__dict__)

    def add_user(self, user: User) -> None:
        """Add user

        Args:
            user:
                User record
        """
        dumped_model = user.model_dump(exclude={"password"})
        with self.session() as sess:
            sess.execute(insert(AuthSchema), dumped_model)
            sess.commit()

    def update_user(self, user: User) -> bool:
        """Update user

        Args:
            user:
                User record
        """

        updated = False
        dumped_model = user.model_dump(exclude={"password"})
        with self.session() as sess:
            query = sess.query(AuthSchema).filter(AuthSchema.username == user.username)
            query.update(dumped_model)  # type: ignore
            sess.commit()
            updated = True

        return updated

    def delete_user(self, user: User) -> bool:
        """Delete user

        Args:
            user:
                User record
        """
        deleted = False
        with self.session() as sess:
            query = sess.query(AuthSchema).filter(AuthSchema.username == user.username)
            query.delete()
            sess.commit()
            deleted = True

        return deleted


def get_query_engine(db_engine: Engine, registry_type: RegistryType) -> Union[QueryEngine, ProjectQueryEngine]:
    """Get query engine based on registry type

    Args:
        db_engine:
            Database engine
        registry_type:
            Registry type
    Returns:
        Query engine
    """
    # this allows us to eventually expand into custom registry logic if we need to
    if registry_type == RegistryType.PROJECT:
        return ProjectQueryEngine(engine=db_engine)
    if registry_type == RegistryType.RUN:
        return RunQueryEngine(engine=db_engine)
    if registry_type == RegistryType.AUTH:
        return AuthQueryEngine(engine=db_engine)
    return QueryEngine(engine=db_engine)<|MERGE_RESOLUTION|>--- conflicted
+++ resolved
@@ -20,17 +20,14 @@
 
 from opsml.helpers.logging import ArtifactLogger
 from opsml.registry.semver import get_version_to_search
-<<<<<<< HEAD
-from opsml.registry.sql.base.sql_schema import CardSQLTable, MetricSchema, ProjectSchema, SQLTableGetter, ParameterSchema
-=======
 from opsml.registry.sql.base.sql_schema import (
     AuthSchema,
     CardSQLTable,
     MetricSchema,
     ProjectSchema,
     SQLTableGetter,
+    ParameterSchema,
 )
->>>>>>> fddc7175
 from opsml.types import RegistryType
 from opsml.types.extra import User
 
@@ -435,15 +432,8 @@
         Args:
             table:
                 Registry table to query
-<<<<<<< HEAD
-            repository:
-                Repository name
-            name:
-                Name of the card
-=======
             search_term:
                 Search term
->>>>>>> fddc7175
         """
 
         query = select(
@@ -487,19 +477,12 @@
         Args:
             sort_by:
                 Field to sort by
-<<<<<<< HEAD
-            name:
-                Name of the card
-            repository:
-                Repository of the card
-=======
             page:
                 Page number
             search_term:
                 Search term
             repository:
                 Repository name
->>>>>>> fddc7175
             table:
                 Registry table to query
         Returns:
@@ -532,13 +515,7 @@
         upper_bound = lower_bound + 30
 
         query = (
-<<<<<<< HEAD
             select(subquery2).filter(subquery2.c.row_number.between(lower_bound, upper_bound)).order_by(text("updated_at desc"))
-=======
-            select(subquery2)
-            .filter(subquery2.c.row_number.between(lower_bound, upper_bound))
-            .order_by(text("updated_at desc"))
->>>>>>> fddc7175
         )
 
         with self.session() as sess:
