--- conflicted
+++ resolved
@@ -3,15 +3,11 @@
 # LICENSE file in the root directory of this source tree.
 
 import textwrap
-<<<<<<< HEAD
-from typing import Any, Dict, List, Optional, Sequence, Tuple, Union, cast
-=======
 from datetime import datetime, timedelta, timezone
 from typing import Any, Dict, List, Optional, Sequence, Tuple, Union, cast
 
 import bcrypt
 import jwt
->>>>>>> fddc7175
 
 from opsml.cards import Card, ModelCard
 from opsml.cards.project import ProjectCard
@@ -79,16 +75,9 @@
     def query_stats(self, search_term: Optional[str] = None) -> Dict[str, int]:
         """Query stats from Card Database
         Args:
-<<<<<<< HEAD
-            repository:
-                Repository to filter by
-            name:
-                Card name to filter by
-=======
             search_term:
                 Search term to filter by
 
->>>>>>> fddc7175
         Returns:
             Dictionary of stats
         """
@@ -102,24 +91,24 @@
         search_term: Optional[str] = None,
     ) -> List[Tuple[Union[str, int], ...]]:
         """Query page from Card Database
-        Args:
-            sort_by:
-                Field to sort by
-<<<<<<< HEAD
-            repository:
-                Repository to filter by
-            name:
-                Card name to filter by
-=======
-            page:
-                Page number
-            repository:
-                Repository to filter by
-            search_term:
-                Search term to filter by
->>>>>>> fddc7175
-        Returns:
-            List of tuples
+                Args:
+                    sort_by:
+                        Field to sort by
+        <<<<<<< HEAD
+                    repository:
+                        Repository to filter by
+                    name:
+                        Card name to filter by
+        =======
+                    page:
+                        Page number
+                    repository:
+                        Repository to filter by
+                    search_term:
+                        Search term to filter by
+        >>>>>>> main
+                Returns:
+                    List of tuples
         """
         return cast(
             List[Tuple[Union[str, int], ...]],
