import {
  type CardRequest,
  type CardResponse,
  type DataCardMetadata,
  type Readme,
  RegistryName,
} from "$lib/scripts/types";

import { listCards, getDataCard, getReadme } from "$lib/scripts/utils";

export const ssr = false;
const opsmlRoot: string = `opsml-root:/${RegistryName.Data}`;

/** @type {import('./$types').PageLoad} */
export async function load({ url }) {
  const name = (url as URL).searchParams.get("name") as string | undefined;
  const repository = (url as URL).searchParams.get("repository") as
    | string
    | undefined;
  const version = (url as URL).searchParams.get("version") as
    | string
    | undefined;
  const uid = (url as URL).searchParams.get("uid") as string | undefined;
  const registry = "data";

  const cardReq: CardRequest = {
    name,
    repository,
    registry_type: registry,
  };

  if (uid) {
    cardReq.uid = uid;
  }

  if (version) {
    cardReq.version = version;
  }

  // get card info
  const cards: CardResponse = await listCards(cardReq);
  const selectedCard = cards.cards[0];

  // check if markdown exists
  const markdownPath = `${opsmlRoot}/${selectedCard.repository}/${selectedCard.name}/README.md`;

  const readme: Readme = await getReadme(markdownPath);

  // get datacard
<<<<<<< HEAD
  //const dataCard: DataCardMetadata = await getDataCard(cardReq);

  const fakeData: DataCardMetadata = {
    name: "Fake Data",
    repository: "fake",
    version: "1.0.0",
    uid: "fake",
    contact: "hello",
    interface_type: "PandasData",
    data_splits: undefined,
    feature_map: undefined,
    has_profile: false,
    sql_logic: undefined,
  };

=======
  const dataCard: DataCardMetadata = await getDataCard(cardReq);
>>>>>>> faad1361
  return {
    registry,
    repository: selectedCard.repository,
    name: selectedCard.name,
    hasReadme: readme.exists,
    card: cards.cards[0],
    readme: readme.readme,
<<<<<<< HEAD
    metadata: fakeData,
    tabSet: tab,
=======
    metadata: dataCard,
>>>>>>> faad1361
  };
}<|MERGE_RESOLUTION|>--- conflicted
+++ resolved
@@ -47,25 +47,7 @@
   const readme: Readme = await getReadme(markdownPath);
 
   // get datacard
-<<<<<<< HEAD
-  //const dataCard: DataCardMetadata = await getDataCard(cardReq);
-
-  const fakeData: DataCardMetadata = {
-    name: "Fake Data",
-    repository: "fake",
-    version: "1.0.0",
-    uid: "fake",
-    contact: "hello",
-    interface_type: "PandasData",
-    data_splits: undefined,
-    feature_map: undefined,
-    has_profile: false,
-    sql_logic: undefined,
-  };
-
-=======
   const dataCard: DataCardMetadata = await getDataCard(cardReq);
->>>>>>> faad1361
   return {
     registry,
     repository: selectedCard.repository,
@@ -73,11 +55,6 @@
     hasReadme: readme.exists,
     card: cards.cards[0],
     readme: readme.readme,
-<<<<<<< HEAD
-    metadata: fakeData,
-    tabSet: tab,
-=======
     metadata: dataCard,
->>>>>>> faad1361
   };
 }