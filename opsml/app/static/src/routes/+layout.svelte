<script lang="ts">
  import "../app.css";
  import "github-markdown-css/github-markdown-light.css";
  import Navbar from "$lib/Navbar.svelte";
  import favicon from "$lib/images/opsml-green.ico";
  import { initializeStores, Toast, Modal, storePopup } from '@skeletonlabs/skeleton';
  import { computePosition, autoUpdate, offset, shift, flip, arrow } from '@floating-ui/dom';
  import { checkAuthstore } from "$lib/scripts/auth/authStore";
  import { loginStore } from "$lib/scripts/store";
  import { onMount } from "svelte";


  storePopup.set({ computePosition, autoUpdate, offset, shift, flip, arrow });
  initializeStores();


<<<<<<< HEAD
=======
  checkAuthstore(authStore);
  
>>>>>>> 4c7073cf
</script>

<svelte:head>
  <link rel="icon" type="image/x-icon" href={favicon}/>
</svelte:head>

<Toast />
<Modal />

<div class="bg-cover bg-center layout overflow-auto min-h-screen" id="page">
    <Navbar 
      needAuth={false}
      loggedIn={"false"}
    />
    <slot></slot>
</div><|MERGE_RESOLUTION|>--- conflicted
+++ resolved
@@ -14,11 +14,8 @@
   initializeStores();
 
 
-<<<<<<< HEAD
-=======
   checkAuthstore(authStore);
   
->>>>>>> 4c7073cf
 </script>
 
 <svelte:head>
