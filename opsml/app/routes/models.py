--- conflicted
+++ resolved
@@ -1,9 +1,8 @@
 # pylint: disable=protected-access
+import os
 from typing import Any, Dict, List
-import os
 
 from fastapi import APIRouter, Body, HTTPException, Request, status
-from fastapi.responses import Response
 
 from opsml.app.routes.pydantic_models import (
     CardRequest,
@@ -23,7 +22,6 @@
 CHUNK_SIZE = 31457280
 
 
-<<<<<<< HEAD
 @router.post("/models/onnx/uri", name="model_uri")
 def post_model_onnx_uri(request: Request, payload: CardRequest) -> str:
     """
@@ -34,23 +32,6 @@
     needed for our hosting infrastructure.
     """
     return os.path.dirname(post_model_metadata(request, payload).onnx_uri)
-=======
-@router.post("/models/onnx_uri", name="model_uri")
-def post_onnx_model_uri(request: Request, payload: CardRequest) -> str:
-    """Retrieves parent directory of converted onnx model"""
-
-    metadata = post_model_metadata(request, payload)
-
-    return "/".join(metadata.onnx_uri.split("/")[:-1])
-
-
-@router.post("/models/model_uri", name="model_uri")
-def post_model_uri(request: Request, payload: CardRequest) -> str:
-    """Retrieves parent directory of original trained model"""
-
-    metadata = post_model_metadata(request, payload)
-    return "/".join(metadata.model_uri.split("/")[:-1])
->>>>>>> 6c20c23b
 
 
 @router.post("/models/metadata", name="model_metadata")
