# Copyright (c) Shipt, Inc.
# This source code is licensed under the MIT license found in the
# LICENSE file in the root directory of this source tree.
from typing import Any, Dict, List, Optional, Tuple, Union

from fastapi import File, Form, UploadFile
from pydantic import BaseModel, Field, model_validator, field_validator

from opsml.cards.audit import AuditSections
from opsml.model.challenger import BattleReport
from opsml.registry.semver import CardVersion, VersionType
from opsml.types import Comment


class Success(BaseModel):
    complete: bool = True


class HealthCheckResult(BaseModel):
    is_alive: bool


class ListRepositoryNameInfo(BaseModel):
    repositories: Optional[List[str]] = None
    selected_repository: Optional[str] = None
    names: Optional[List[str]] = None


class HasAuthResponse(BaseModel):
    has_auth: bool = False


class DebugResponse(BaseModel):
    url: str
    storage: str
    app_env: str


class StorageSettingsResponse(BaseModel):
    storage_type: str
    storage_uri: str
    version: str


class VersionRequest(BaseModel):
    name: str
    repository: str
    version: Optional[CardVersion] = None
    version_type: VersionType
    registry_type: Optional[str] = None
    table_name: Optional[str] = None
    pre_tag: str = "rc"
    build_tag: str = "build"


class VersionResponse(BaseModel):
    version: str


class UidExistsRequest(BaseModel):
    uid: str
    registry_type: Optional[str] = None
    table_name: Optional[str] = None


class UidExistsResponse(BaseModel):
    uid_exists: bool


class DownloadFileRequest(BaseModel):
    read_path: Optional[str] = None


class PutFileRequest(BaseModel):
    write_path: str


class RegistryQuery(BaseModel):
    page: List[Tuple[Union[str, int], ...]]


class ListCardRequest(BaseModel):
    name: Optional[str] = None
    repository: Optional[str] = None
    version: Optional[str] = None
    uid: Optional[str] = None
    max_date: Optional[str] = None
    limit: Optional[int] = None
    tags: Optional[Dict[str, str]] = None
    ignore_release_candidates: bool = False
    project_id: Optional[str] = None
    registry_type: str
    query_terms: Optional[Dict[str, Any]] = None
<<<<<<< HEAD
=======
    sort_by_timestamp: bool = False
>>>>>>> fddc7175
    page: Optional[int] = None

    @model_validator(mode="before")
    @classmethod
    def update_limit(cls, env_vars: Dict[str, Optional[Union[str, int]]]) -> Dict[str, Optional[Union[str, int]]]:
        if not any((env_vars.get(key) for key in ["name", "repository", "limit"])):
            env_vars["limit"] = 20
        return env_vars


class ListCardResponse(BaseModel):
    cards: Optional[List[Dict[str, Any]]] = None


class AddCardRequest(BaseModel):
    card: Dict[str, Any]
    registry_type: Optional[str] = None
    table_name: Optional[str] = None


class AddCardResponse(BaseModel):
    registered: bool


class UpdateCardRequest(BaseModel):
    card: Dict[str, Any]
    registry_type: Optional[str] = None
    table_name: Optional[str] = None


class DeleteCardRequest(BaseModel):
    card: Dict[str, Any]
    registry_type: Optional[str] = None
    table_name: Optional[str] = None


class UpdateCardResponse(BaseModel):
    updated: bool


class DeleteCardResponse(BaseModel):
    deleted: bool


class QuerycardRequest(BaseModel):
    name: Optional[str] = None
    repository: Optional[str] = None
    version: Optional[str] = None
    uid: Optional[str] = None
    registry_type: Optional[str] = None
    table_name: Optional[str] = None


class QuerycardResponse(BaseModel):
    card: Dict[str, Any]


class CardRequest(BaseModel):
    name: Optional[str] = None
    version: Optional[str] = None
    repository: Optional[str] = None
    uid: Optional[str] = None
    ignore_release_candidate: bool = False


class CompareCardRequest(BaseModel):
    name: Optional[str] = None
    repository: Optional[str] = None
    versions: Optional[List[str]] = None
    uids: Optional[List[str]] = None


class RegisterModelRequest(BaseModel):
    name: str = Field(..., description="Model name (does not include repository)")
    repository: str = Field(..., description="Repository name")
    version: str = Field(
        ...,
        pattern="^[0-9]+(.[0-9]+)?(.[0-9]+)?$",
        description="""
                Version of model to register in major[.minor[.patch]] format. Valid
                formats are "1", "1.1", and "1.1.1". If not all components are
                specified, the latest version for the leftmost missing component
                will be registered.

                For example, assume the latest version is 1.2.3 and versions 1.1.1 thru 1.1.100 exist
                    * "1"     = registers 1.2.3 at "1" (the highest minor / patch version is used)
                    * "1.2"   = registers 1.2.3 at "1.2"
                    * "1.1"   = registers 1.1.100 at "1.1"
                    * "1.1.1" = registers 1.1.1 at "1.1.1"
                """,
    )
    onnx: bool = Field(True, description="Flag indicating if the onnx or non-onnx model should be registered. Default True.")
    ignore_release_candidate: bool = Field(True, description="Flag indicating if release candidates should be ignored.")


class RepositoriesResponse(BaseModel):
    repositories: List[str] = []


class RegistryQuery(BaseModel):
    page: List[Tuple[Union[str, int], ...]]


class TableNameResponse(BaseModel):
    table_name: str


class NamesResponse(BaseModel):
    names: List[str] = []


class ListFileRequest(BaseModel):
    read_path: str


class ListFileResponse(BaseModel):
    files: List[str]


class FileInfo(BaseModel):
    uri: str
    name: str
    size: str
    type: str
    created: float
    islink: bool
    mode: int
    uid: int
    gid: int
    mtime: float
    ino: int
    nlink: int
    viewable: bool = False
    suffix: Optional[str] = None


class ViewContent(BaseModel):
    content: Optional[str] = None
    view_type: Optional[str] = None


class FileViewResponse(BaseModel):
    file_info: FileInfo
    content: ViewContent


class ListFileInfoResponse(BaseModel):
    files: List[FileInfo]
    mtime: float


class DeleteFileResponse(BaseModel):
    deleted: bool


class FileExistsResponse(BaseModel):
    exists: bool


class DeleteFileRequest(BaseModel):
    read_path: str


class Metric(BaseModel):
    run_uid: str
    name: str
    value: Optional[float] = None
    step: Optional[int] = None
    timestamp: Optional[int] = None


class Metrics(BaseModel):
    metric: List[Optional[Union[Metric, str]]] = []


class GetMetricRequest(BaseModel):
    run_uid: str
    name: Optional[List[str]] = None
    names_only: bool = False


class Parameter(BaseModel):
    run_uid: str
    name: str
    value: Union[float, int, str]

    @field_validator("value", mode="before")
    @classmethod
    def check_type(cls, value: str) -> Union[float, int, str]:
        """All params are stored as strings in the database. This function coerces the value
        to a float of int if possible when returning values
        """

        if isinstance(value, (int, float)):
            return value

        try:
            return int(value)
        except ValueError:
            try:
                return float(value)
            except ValueError:
                return value


class Parameters(BaseModel):
    parameter: List[Optional[Parameter]] = []


class GetParameterRequest(BaseModel):
    run_uid: str
    name: Optional[List[str]] = None


class CompareMetricRequest(BaseModel):
    metric_name: List[str]
    lower_is_better: Union[bool, List[bool]]
    challenger_uid: str
    champion_uid: List[str]


class CompareMetricResponse(BaseModel):
    challenger_name: str
    challenger_version: str
    report: Dict[str, List[BattleReport]]


class DataCardMetadata(BaseModel):
    name: str
    version: str
    repository: str
    contact: str
    uid: str
    interface_type: str
    data_splits: Optional[str] = None
    sql_logic: Dict[str, str] = {}
    feature_map: Optional[str] = None


def form_body(cls: Any) -> Any:
    args = []
    params = cls.__signature__.parameters
    for param in params.values():
        if param.name == "audit_file":
            arg = param.replace(default=File(None))
        elif param.default is not None:
            arg = param.replace(default=Form(...))
        else:
            arg = param.replace(default=Form(None))
        args.append(arg)

    cls.__signature__ = cls.__signature__.replace(parameters=args)
    return cls


@form_body
class CommentSaveRequest(BaseModel):
    uid: str
    name: str
    contact: str
    repository: str
    selected_model_name: str
    selected_model_repository: str
    selected_model_version: str
    selected_model_contact: str
    comment_name: str
    comment_text: str


@form_body
class AuditFormRequest(BaseModel):
    name: Optional[str] = None
    contact: Optional[str] = None
    repository: Optional[str] = None
    uid: Optional[str] = None
    version: Optional[str] = None
    status: Optional[str] = None
    selected_model_name: str
    selected_model_repository: str
    selected_model_version: str
    selected_model_contact: str
    audit_file: Optional[UploadFile] = None
    comments: Optional[str] = None
    business_understanding_1: Optional[str] = None
    business_understanding_2: Optional[str] = None
    business_understanding_3: Optional[str] = None
    business_understanding_4: Optional[str] = None
    business_understanding_5: Optional[str] = None
    business_understanding_6: Optional[str] = None
    business_understanding_7: Optional[str] = None
    business_understanding_8: Optional[str] = None
    business_understanding_9: Optional[str] = None
    business_understanding_10: Optional[str] = None
    data_understanding_1: Optional[str] = None
    data_understanding_2: Optional[str] = None
    data_understanding_3: Optional[str] = None
    data_understanding_4: Optional[str] = None
    data_understanding_5: Optional[str] = None
    data_understanding_6: Optional[str] = None
    data_understanding_7: Optional[str] = None
    data_understanding_8: Optional[str] = None
    data_understanding_9: Optional[str] = None
    data_preparation_1: Optional[str] = None
    data_preparation_2: Optional[str] = None
    data_preparation_3: Optional[str] = None
    data_preparation_4: Optional[str] = None
    data_preparation_5: Optional[str] = None
    data_preparation_6: Optional[str] = None
    data_preparation_7: Optional[str] = None
    data_preparation_8: Optional[str] = None
    data_preparation_9: Optional[str] = None
    data_preparation_10: Optional[str] = None
    modeling_1: Optional[str] = None
    modeling_2: Optional[str] = None
    modeling_3: Optional[str] = None
    modeling_4: Optional[str] = None
    modeling_5: Optional[str] = None
    modeling_6: Optional[str] = None
    modeling_7: Optional[str] = None
    modeling_8: Optional[str] = None
    modeling_9: Optional[str] = None
    modeling_10: Optional[str] = None
    modeling_11: Optional[str] = None
    modeling_12: Optional[str] = None
    evaluation_1: Optional[str] = None
    evaluation_2: Optional[str] = None
    evaluation_3: Optional[str] = None
    evaluation_4: Optional[str] = None
    evaluation_5: Optional[str] = None
    deployment_ops_1: Optional[str] = None
    deployment_ops_2: Optional[str] = None
    deployment_ops_3: Optional[str] = None
    deployment_ops_4: Optional[str] = None
    deployment_ops_5: Optional[str] = None
    deployment_ops_6: Optional[str] = None
    deployment_ops_7: Optional[str] = None
    deployment_ops_8: Optional[str] = None
    deployment_ops_9: Optional[str] = None
    deployment_ops_10: Optional[str] = None
    deployment_ops_11: Optional[str] = None
    deployment_ops_12: Optional[str] = None
    deployment_ops_13: Optional[str] = None
    deployment_ops_14: Optional[str] = None
    deployment_ops_15: Optional[str] = None
    deployment_ops_16: Optional[str] = None
    deployment_ops_17: Optional[str] = None
    deployment_ops_18: Optional[str] = None
    deployment_ops_19: Optional[str] = None
    deployment_ops_20: Optional[str] = None
    deployment_ops_21: Optional[str] = None
    deployment_ops_22: Optional[str] = None
    misc_1: Optional[str] = None
    misc_2: Optional[str] = None
    misc_3: Optional[str] = None
    misc_4: Optional[str] = None
    misc_5: Optional[str] = None
    misc_6: Optional[str] = None
    misc_7: Optional[str] = None
    misc_8: Optional[str] = None
    misc_9: Optional[str] = None
    misc_10: Optional[str] = None


class AuditReport(BaseModel):
    name: Optional[str] = None
    repository: Optional[str] = None
    contact: Optional[str] = None
    version: Optional[str] = None
    uid: Optional[str] = None
    status: Optional[bool] = False
    audit: Optional[Dict[str, Any]] = AuditSections().model_dump()  # type: ignore
    timestamp: Optional[str] = None
    comments: List[Optional[Comment]] = []


class ProjectIdResponse(BaseModel):
    project_id: int


# TODO: remove these once everyone is migrated to v2.2.0
class MetricRequest(BaseModel):
    name: Optional[str] = None
    repository: Optional[str] = None
    version: Optional[str] = None
    uid: Optional[str] = None


class MetricResponse(BaseModel):
    metrics: Metrics


class ReadMeRequest(BaseModel):
    name: str
    repository: str
    registry_type: str
    content: str<|MERGE_RESOLUTION|>--- conflicted
+++ resolved
@@ -91,10 +91,7 @@
     project_id: Optional[str] = None
     registry_type: str
     query_terms: Optional[Dict[str, Any]] = None
-<<<<<<< HEAD
-=======
     sort_by_timestamp: bool = False
->>>>>>> fddc7175
     page: Optional[int] = None
 
     @model_validator(mode="before")
