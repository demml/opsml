--- conflicted
+++ resolved
@@ -71,9 +71,7 @@
         return Success()
     except Exception as error:
         logger.error(f"Failed to insert metrics: {error}")
-        raise HTTPException(
-            status_code=status.HTTP_500_INTERNAL_SERVER_ERROR, detail="Failed to insert metrics"
-        ) from error
+        raise HTTPException(status_code=status.HTTP_500_INTERNAL_SERVER_ERROR, detail="Failed to insert metrics") from error
 
 
 # GET would be used, but we are using POST to allow for a request body so that we can pass in a list of metrics to retrieve
@@ -98,12 +96,7 @@
 
     except Exception as error:
         logger.error(f"Failed to get metrics: {error}")
-<<<<<<< HEAD
         raise HTTPException(status_code=status.HTTP_500_INTERNAL_SERVER_ERROR, detail="Failed to get metrics") from error
-=======
-        raise HTTPException(
-            status_code=status.HTTP_500_INTERNAL_SERVER_ERROR, detail="Failed to get metrics"
-        ) from error
 
 
 @router.get("/metrics/hardware", response_model=HardwareMetricsResponse, name="hw_metric_get")
@@ -127,7 +120,4 @@
 
     except Exception as error:
         logger.error(f"Failed to get metrics: {error}")
-        raise HTTPException(
-            status_code=status.HTTP_500_INTERNAL_SERVER_ERROR, detail="Failed to get metrics"
-        ) from error
->>>>>>> 0d605d46
+        raise HTTPException(status_code=status.HTTP_500_INTERNAL_SERVER_ERROR, detail="Failed to get metrics") from error