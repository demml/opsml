# pylint: disable=protected-access
# Copyright (c) Shipt, Inc.
# This source code is licensed under the MIT license found in the
# LICENSE file in the root directory of this source tree.
import csv
import io
import os
import re
import traceback
from functools import wraps
from pathlib import Path
from typing import Any, Callable, Dict, List, Optional, Sequence, Tuple, Union, cast

from fastapi import Request
from fastapi.responses import StreamingResponse
from fastapi.templating import Jinja2Templates
from streaming_form_data.targets import FileTarget

from opsml.app.routes.pydantic_models import ListRepositoryNameInfo
from opsml.cards.audit import AuditCard, AuditSections
from opsml.cards.run import RunCard
from opsml.helpers.logging import ArtifactLogger
from opsml.registry.registry import CardRegistries, CardRegistry
from opsml.settings.config import config
from opsml.storage.client import LocalStorageClient, StorageClient
from opsml.types import RegistryType

logger = ArtifactLogger.get_logger()
# Constants
PARENT_DIR = os.path.abspath(os.path.join(os.path.dirname(__file__), os.pardir))
TEMPLATE_PATH = os.path.abspath(os.path.join(PARENT_DIR, "templates"))


templates = Jinja2Templates(directory=TEMPLATE_PATH)


def get_model_versions(registry: CardRegistry, model: str, repository: str) -> List[str]:
    """Returns a list of model versions for a given repository and model

    Args:
        registry:
            The registry to query
        model:
            The model to query
        repository:
            The repository to query
    Returns:
        A list of model versions
    """

    return [
        card["version"]
        for card in registry.list_cards(
            name=model,
            repository=repository,
        )
    ]


def get_names_repositories_versions(
    registry: CardRegistry, repository: str, name: str
) -> Tuple[Sequence[str], Sequence[str], List[str]]:
    """Helper functions to get the names, repositories, and versions for a given registry

    Args:
        registry:
            The registry to query
        repository:
            The repository to query
        name:
            The name to query
    Returns:
        A tuple of names, repositories, and versions
    """

    repositories = registry._registry.unique_repositories  # pylint: disable=protected-access
    versions = get_model_versions(registry, name, repository)
    names = registry._registry.get_unique_card_names(repository=repository)  # pylint: disable=protected-access
    return names, repositories, versions


def get_runcard_from_model(
    registries: CardRegistries,
    name: Optional[str] = None,
    version: Optional[str] = None,
    uid: Optional[str] = None,
) -> Optional[RunCard]:
    """Loads the runcard associated with a modelcard

    Args:
        registries:
            CardRegistries object
        name:
            Name of the model
        version:
            Version of the model
        uid:
            UID of the model
    Returns:
        RunCard object
    """
    modelcard = registries.model.list_cards(
        name=name,
        version=version,
        uid=uid,
    )[0]

    run_uid = modelcard.get("runcard_uid", None)

    if run_uid is not None:
        return cast(RunCard, registries.run.load_card(uid=run_uid))

    return None


def error_to_500(func: Callable[..., Any]) -> Any:
    """Function for wrapping errors in the opsml UI"""

    @wraps(func)
    async def wrapper(request: Request, *args: Any, **kwargs: Any) -> Any:
        try:
            return await func(request, *args, **kwargs)

        except Exception as exc:  # pylint: disable=broad-exception-caught
            trace_back = traceback.format_exc()
            logger.error("exceptions: {} {}", exc, trace_back)

            if config.opsml_testing:
                raise ValueError(f"Exception: {exc}, {trace_back}") from exc

            return templates.TemplateResponse(
                "include/500.html",
                {
                    "request": request,
                    "error_message": str(exc),
                },
            )

    return wrapper


def get_registry_type_from_table(
    table_name: Optional[str] = None,
    registry_type: Optional[str] = None,
) -> str:
    """
    This is a hack to get the registry type from the table name.
    This is needed to maintain backwards compatibility in V1
    """

    if table_name is not None:
        for _registry_type in RegistryType:
            if _registry_type.value.upper() in table_name:
                return _registry_type.value

    if registry_type is not None:
        return registry_type

    raise ValueError("Could not determine registry type")


class MaxBodySizeException(Exception):
    def __init__(self, body_len: int):
        self.body_len = body_len


class MaxBodySizeValidator:
    def __init__(self, max_size: int):
        self.body_len = 0
        self.max_size = max_size

    def __call__(self, chunk: bytes) -> None:
        self.body_len += len(chunk)
        if self.body_len > self.max_size:
            raise MaxBodySizeException(body_len=self.body_len)


class ExternalFileTarget(FileTarget):  # type: ignore[misc]
    def __init__(  # pylint: disable=keyword-arg-before-vararg
        self,
        write_path: Path,
        storage_client: StorageClient,
        allow_overwrite: bool = True,
        *args: Any,
        **kwargs: Any,
    ):
        super().__init__(filename=write_path.name, allow_overwrite=allow_overwrite, *args, **kwargs)

        self.storage_client = storage_client
        self.write_path = write_path

        if isinstance(self.storage_client, LocalStorageClient):
            self.write_path.parent.mkdir(parents=True, exist_ok=True)

    def on_start(self) -> None:
        self._fd = self.storage_client.open(self.write_path, self._mode)


def list_repository_name_info(registry: CardRegistry, repository: Optional[str] = None) -> ListRepositoryNameInfo:
    """Returns dictionary of repositories and info"""

    all_repositories = registry._registry.unique_repositories  # pylint: disable=protected-access

    if not bool(all_repositories):
        default_repository = None
    else:
        default_repository = all_repositories[0]

    repository = repository or default_repository
    names = registry._registry.get_unique_card_names(repository=repository)  # pylint: disable=protected-access

    return ListRepositoryNameInfo(
        repositories=all_repositories,
        selected_repository=repository,
        names=names,
    )


class AuditFormParser:
    def __init__(self, audit_form_dict: Dict[str, str], registries: CardRegistries):
        """Instantiates parse for audit form data

        Args:
            audit_dict:
                Dictionary of audit form data
            registries:
                `CardRegistries`
        """
        self.audit_form_dict = audit_form_dict
        self.registries = registries

    def _add_auditcard_to_modelcard(self, auditcard_uid: str) -> None:
        """Adds registered AuditCard uid to ModelCard

        Args:
            auditcard_uid:
                AuditCard uid to add to ModelCard
        """
        model_record = self.registries.model.list_cards(
            name=self.audit_form_dict["selected_model_name"],
            version=self.audit_form_dict["selected_model_version"],
        )[0]

        model_record["auditcard_uid"] = auditcard_uid
        self.registries.model._registry.update_card_record(card=model_record)

    def register_update_audit_card(self, audit_card: AuditCard) -> None:
        """Register or update an AuditCard. This will always use server-side registration,
        as the auditcard_uid is created/updated via form data

        Args:
            audit_card:
                `AuditCard`

        Returns:
            None
        """
        # register/update audit
        if audit_card.uid is not None:
            return self.registries.audit.update_card(card=audit_card)

        self.registries.audit.register_card(card=audit_card)

        self._add_auditcard_to_modelcard(auditcard_uid=cast(str, audit_card.uid))

        return None

    def get_audit_card(self) -> AuditCard:
        """Gets or creates AuditCard to use with Form data

        Returns:
            `AuditCard`
        """
        if self.audit_form_dict["uid"] is not None:
            # check first
            records = self.registries.audit.list_cards(uid=self.audit_form_dict["uid"])

            if bool(records):
                audit_card = cast(AuditCard, self.registries.audit.load_card(uid=self.audit_form_dict["uid"]))

            else:
                logger.info("Invalid uid specified, defaulting to new AuditCard")
                audit_card = AuditCard(
                    name=self.audit_form_dict["name"],
                    repository=self.audit_form_dict["repository"],
                    contact=self.audit_form_dict["contact"],
                )
        else:
            audit_card = AuditCard(
                name=self.audit_form_dict["name"],
                repository=self.audit_form_dict["repository"],
                contact=self.audit_form_dict["contact"],
            )

        return audit_card

    def parse_form_sections(self, audit_card: AuditCard) -> AuditCard:
        """Parses form data into AuditCard

        Args:
            audit_card:
                `AuditCard`

        Returns:
            `AuditCard`
        """
        audit_section = audit_card.audit.model_dump()
        for question_key, response in self.audit_form_dict.items():
            if bool(re.search(r"\d", question_key)) and response is not None:
                splits = question_key.split("_")
                section = "_".join(splits[:-1])
                number = int(splits[-1])  # this will always be an int
                audit_section[section][number]["response"] = response

        # recreate section
        audit_card.audit = AuditSections(**audit_section)
        return audit_card

    def parse_form(self) -> AuditCard:
        """Parses form data into AuditCard"""

        audit_card = self.get_audit_card()
        audit_card = self.parse_form_sections(audit_card=audit_card)
        self.register_update_audit_card(audit_card=audit_card)

        return audit_card


def write_records_to_csv(
    records: List[Dict[str, Optional[Union[str, int]]]],
    field_names: List[str],
) -> StreamingResponse:
    """Writes audit data to csv and returns FileResponse

    Args:
        records:
            List of audit records
        field_names:
            List of field names for csv header

    Returns:
        FileResponse
    """
    buffer = io.StringIO()
    writer = csv.DictWriter(buffer, fieldnames=field_names)
    writer.writeheader()
    writer.writerows(records)

    return StreamingResponse(
        iter([buffer.getvalue()]),
        media_type="text/csv",
        headers={"Content-Disposition": "filename=audit_file.csv"},
    )


def calculate_file_size(size: int) -> str:
    """Calculates file size in human readable format
<<<<<<< HEAD

    Args:
        size:
            File size in bytes

=======
    Args:
        size:
            File size in bytes
>>>>>>> 270c4c5e
    Returns:
        Human readable file size
    """
    if size < 1024:
        return f"{size} B"
<<<<<<< HEAD
    elif size < 1024**2:
        return f"{size / 1024:.2f} KB"
    elif size < 1024**3:
        return f"{size / 1024 ** 2:.2f} MB"
    else:
        return f"{size / 1024 ** 3:.2f} GB"
=======
    if size < 1024**2:
        return f"{size / 1024:.2f} KB"
    if size < 1024**3:
        return f"{size / 1024 ** 2:.2f} MB"

    return f"{size / 1024 ** 3:.2f} GB"
>>>>>>> 270c4c5e
<|MERGE_RESOLUTION|>--- conflicted
+++ resolved
@@ -355,34 +355,17 @@
 
 def calculate_file_size(size: int) -> str:
     """Calculates file size in human readable format
-<<<<<<< HEAD
-
     Args:
         size:
             File size in bytes
-
-=======
-    Args:
-        size:
-            File size in bytes
->>>>>>> 270c4c5e
     Returns:
         Human readable file size
     """
     if size < 1024:
         return f"{size} B"
-<<<<<<< HEAD
-    elif size < 1024**2:
-        return f"{size / 1024:.2f} KB"
-    elif size < 1024**3:
-        return f"{size / 1024 ** 2:.2f} MB"
-    else:
-        return f"{size / 1024 ** 3:.2f} GB"
-=======
     if size < 1024**2:
         return f"{size / 1024:.2f} KB"
     if size < 1024**3:
         return f"{size / 1024 ** 2:.2f} MB"
 
-    return f"{size / 1024 ** 3:.2f} GB"
->>>>>>> 270c4c5e
+    return f"{size / 1024 ** 3:.2f} GB"