--- conflicted
+++ resolved
@@ -39,12 +39,8 @@
 from opsml.helpers.logging import ArtifactLogger
 from opsml.settings.config import config
 from opsml.storage.client import StorageClientBase
-<<<<<<< HEAD
-from opsml.types import PresignableTypes, RegistryTableNames
-=======
 from opsml.types import RegistryTableNames
 from opsml.types.extra import PresignableTypes
->>>>>>> 270c4c5e
 
 logger = ArtifactLogger.get_logger()
 
@@ -240,16 +236,70 @@
         ) from error
 
 
+@router.get("/files/exists", name="file_exists")
+def file_exists(request: Request, path: str) -> FileExistsResponse:
+    """Checks if path exists
+
+    Args:
+        request:
+            request object
+        path:
+            path to files
+
+    Returns:
+        FileExistsResponse
+    """
+    storage_client: StorageClientBase = request.app.state.storage_client
+    return FileExistsResponse(
+        exists=storage_client.exists(
+            Path(
+                swap_opsml_root(request, Path(path)),
+            )
+        ),
+    )
+
+
+@router.get("/files/delete", name="delete_files", dependencies=[Depends(verify_token)])
+def delete_files(request: Request, path: str) -> DeleteFileResponse:
+    """Deletes a file
+
+    Args:
+        request:
+            request object
+        path:
+            path to file
+
+    Returns:
+        `DeleteFileResponse`
+    """
+
+    storage_client: StorageClientBase = request.app.state.storage_client
+    try:
+        try:
+            storage_client.rm(Path(swap_opsml_root(request, Path(path))))
+            return DeleteFileResponse(deleted=True)
+
+        except FileNotFoundError:
+            logger.warning(f"File {path} not found. It may have already been deleted")
+            return DeleteFileResponse(deleted=True)
+
+    except Exception as error:
+        raise HTTPException(
+            status_code=status.HTTP_500_INTERNAL_SERVER_ERROR,
+            detail=f"There was an error deleting files. {error}",
+        ) from error
+
+
 @router.get("/files/list/info", name="list_files_info")
 def list_files_info(request: Request, path: str, subdir: Optional[str] = None) -> ListFileInfoResponse:
     """Lists files
-
     Args:
         request:
             request object
         path:
             path to read
-
+        subdir:
+            subdirectory to read
     Returns:
         `ListFileResponse`
     """
@@ -290,13 +340,11 @@
 @router.get("/files/view", name="presign_uri")
 def get_file_to_view(request: Request, path: str) -> FileViewResponse:
     """Downloads a file
-
     Args:
         request:
             request object
         path:
             path to file
-
     Returns:
         Streaming file response
     """
@@ -350,171 +398,6 @@
         ) from error
 
 
-@router.get("/files/exists", name="file_exists")
-def file_exists(request: Request, path: str) -> FileExistsResponse:
-    """Checks if path exists
-
-    Args:
-        request:
-            request object
-        path:
-            path to files
-
-    Returns:
-        FileExistsResponse
-    """
-    storage_client: StorageClientBase = request.app.state.storage_client
-    return FileExistsResponse(
-        exists=storage_client.exists(
-            Path(
-                swap_opsml_root(request, Path(path)),
-            )
-        ),
-    )
-
-
-@router.get("/files/delete", name="delete_files", dependencies=[Depends(verify_token)])
-def delete_files(request: Request, path: str) -> DeleteFileResponse:
-    """Deletes a file
-
-    Args:
-        request:
-            request object
-        path:
-            path to file
-
-    Returns:
-        `DeleteFileResponse`
-    """
-
-    storage_client: StorageClientBase = request.app.state.storage_client
-    try:
-        try:
-            storage_client.rm(Path(swap_opsml_root(request, Path(path))))
-            return DeleteFileResponse(deleted=True)
-
-        except FileNotFoundError:
-            logger.warning(f"File {path} not found. It may have already been deleted")
-            return DeleteFileResponse(deleted=True)
-
-    except Exception as error:
-        raise HTTPException(
-            status_code=status.HTTP_500_INTERNAL_SERVER_ERROR,
-            detail=f"There was an error deleting files. {error}",
-        ) from error
-
-
-<<<<<<< HEAD
-=======
-@router.get("/files/list/info", name="list_files_info")
-def list_files_info(request: Request, path: str, subdir: Optional[str] = None) -> ListFileInfoResponse:
-    """Lists files
-    Args:
-        request:
-            request object
-        path:
-            path to read
-        subdir:
-            subdirectory to read
-    Returns:
-        `ListFileResponse`
-    """
-    storage_path = Path(path)
-
-    if subdir:
-        storage_path = storage_path / subdir
-
-    swapped_path = swap_opsml_root(request, storage_path)
-    storage_client: StorageClientBase = request.app.state.storage_client
-
-    files: List[Dict[str, Any]] = storage_client.ls(swapped_path, True)
-
-    mtimes = []
-    for file_ in files:
-        # conversion of timestamp is done on client side to take timezone into account
-        mtime = file_["mtime"] * 1000
-        uri = Path(file_["name"])
-        file_["uri"] = str(reverse_swap_opsml_root(request, uri))
-        file_["name"] = uri.name
-        file_["size"] = calculate_file_size(file_["size"])
-        file_["mtime"] = mtime
-        mtimes.append(mtime)
-
-    try:
-        return ListFileInfoResponse(
-            files=files,
-            mtime=max(mtimes),
-        )
-
-    except Exception as error:
-        raise HTTPException(
-            status_code=status.HTTP_500_INTERNAL_SERVER_ERROR,
-            detail=f"There was an error listing files. {error}",
-        ) from error
-
-
-@router.get("/files/view", name="presign_uri")
-def get_file_to_view(request: Request, path: str) -> FileViewResponse:
-    """Downloads a file
-    Args:
-        request:
-            request object
-        path:
-            path to file
-    Returns:
-        Streaming file response
-    """
-
-    swapped_path = swap_opsml_root(request, Path(path))
-    storage_client: StorageClientBase = request.app.state.storage_client
-    storage_root: str = request.app.state.storage_root
-    view_meta: Dict[str, str] = {}
-    try:
-        file_info = storage_client.client.info(path=swapped_path)
-        size = file_info["size"]
-        file_info["size"] = calculate_file_size(size)
-        file_info["name"] = swapped_path.name
-        file_info["mtime"] = file_info["mtime"] * 1000
-        file_info["uri"] = path
-        file_info["suffix"] = swapped_path.suffix
-
-        if swapped_path.suffix in list(PresignableTypes):
-            if size < MAX_VIEWSIZE and swapped_path.suffix in [".txt", ".log", ".json", ".csv", ".py", ".md"]:
-                # download load file to string
-                with tempfile.TemporaryDirectory() as tmpdirname:
-                    lpath = Path(tmpdirname) / swapped_path.name
-                    storage_client.get(swapped_path, lpath)
-
-                    with lpath.open("rb") as file_:
-                        file_ = file_.read().decode("utf-8")
-
-                        if swapped_path.suffix == ".json":
-                            view_meta["content"] = json.dumps(json.loads(file_), indent=4)  # type: ignore
-
-                        else:
-                            view_meta["content"] = file_
-
-                view_meta["view_type"] = "code"
-
-            else:
-                view_meta["view_type"] = "iframe"
-
-                # get remote path relative to storage root
-                file_info["uri"] = storage_client.generate_presigned_url(
-                    path=swapped_path.relative_to(storage_root),
-                    expiration=PRESIGN_DEFAULT_EXPIRATION,
-                )
-
-        return FileViewResponse(file_info=file_info, content=view_meta)
-
-    except Exception as error:
-        raise HTTPException(
-            status_code=status.HTTP_500_INTERNAL_SERVER_ERROR,
-            detail=f"There was an error generating the presigned uri. {error}",
-        ) from error
-
-
->>>>>>> 270c4c5e
 @router.post("/files/readme", name="create_readme")
 async def create_readme(
     request: Request,
@@ -553,10 +436,6 @@
 
         return True
 
-<<<<<<< HEAD
-    except Exception as error:
-=======
     except Exception as error:  # pylint: disable=broad-except
->>>>>>> 270c4c5e
         logger.error("Error creating readme file {}", error)
         return False