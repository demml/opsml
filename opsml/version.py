--- conflicted
+++ resolved
@@ -2,12 +2,8 @@
 # This source code is licensed under the MIT license found in the
 # LICENSE file in the root directory of this source tree.
 from importlib.metadata import PackageNotFoundError, version
-<<<<<<< HEAD
 
 PACKAGE_NAME = "opsml"
-=======
->>>>>>> 90a3a8b2
-
 
 def get_version(package_name: str):
     try:
