--- conflicted
+++ resolved
@@ -52,12 +52,7 @@
         - 'cards/model_metadata.md'
         - 'cards/onnx.md'
       - 'cards/runcard.md'
-<<<<<<< HEAD
       - 'cards/auditcard.md'
-  - Server:
-      - Setup: 'server/overview.md'
-=======
->>>>>>> 90a3a8b2
   - CLI:
       - Overview: 'cli/overview.md'
   - FAQ:
