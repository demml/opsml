PROJECT=poetry-template
PYTHON_VERSION=3.10.10
SOURCE_OBJECTS=opsml


format.black:
	poetry run black ${SOURCE_OBJECTS}
format.isort:
	poetry run isort ${SOURCE_OBJECTS}
format.ruff:
	poetry run ruff check --silent --fix --exit-zero ${SOURCE_OBJECTS}
<<<<<<< HEAD
=======
format.isort:
	poetry run isort ${SOURCE_OBJECTS}
>>>>>>> 90a3a8b2
format: format.isort format.ruff format.black

lints.format_check:
	poetry run black --check ${SOURCE_OBJECTS}
lints.ruff:
	poetry run ruff check ${SOURCE_OBJECTS}
lints.pylint:
	poetry run pylint --rcfile pyproject.toml ${SOURCE_OBJECTS}
lints.mypy:
	poetry run mypy ${SOURCE_OBJECTS}
lints.gitleaks:
	poetry run gitleaks detect --log-level debug -v
	poetry run gitleaks protect --log-level debug -v
lints: lints.format_check lints.ruff lints.pylint lints.gitleaks lints.mypy
lints.ci: lints.format_check lints.ruff lints.pylint lints.mypy

setup: setup.sysdeps setup.python setup.project
# setup.uninstall - handle in and out of project venvs
setup.uninstall:
	@export _venv_path=$$(poetry env info --path); \
    if [ ! -n "$${_venv_path:+1}" ]; then \
      echo "\nsetup.uninstall: didn't find a virtualenv to clean up"; \
      exit 0; \
    fi; \
    echo "\nattempting cleanup of $$_venv_path" \
    && export _venv_name=$$(basename $$_venv_path) \
    && ((poetry env remove $$_venv_name > /dev/null 2>&1 \
         || rm -rf ./.venv) && echo "all cleaned up!") \
    || (echo "\nsetup.uninstall: failed to remove the virtualenv." && exit 1)
setup.project:
	poetry install --all-extras --with dev,dev-lints
setup.python:
	@echo "Active Python version: $$(python --version)"
	@echo "Base Interpreter path: $$(python -c 'import sys; print(sys.executable)')"
	@export _python_version=$$(cat .tool-versions | grep -i python | cut -d' ' -f2) \
      && test "$$(python --version | cut -d' ' -f2)" = "$$_python_version" \
      || (echo "Please activate python version: $$_python_version" && exit 1)
	@poetry env use $$(python -c "import sys; print(sys.executable)")
	@echo "Active interpreter path: $$(poetry env info --path)/bin/python"
setup.sysdeps:
      # bootstrap python first to avoid issues with plugin installs that count on python
	@-asdf plugin-add python; asdf install python
	@asdf plugin update --all \
      && for p in $$(cut -d" " -f1 .tool-versions | sort | tr '\n' ' '); do \
           asdf plugin add $$p || true; \
         done \
      && asdf install \
      || (echo "WARNING: Failed to install sysdeps, hopefully things aligned with the .tool-versions file.." \
         && echo "   feel free to ignore when on drone")

test.unit:
	poetry run pytest \
		-m "not large" \
		--cov \
		--cov-fail-under=0 \
		--cov-report html:coverage \
		--cov-report term \
		--junitxml=./results.xml

test.unit.missing:
	poetry run pytest \
		--cov \
		--cov-fail-under=0 \
		--cov-report html:coverage \
		--cov-report term-missing \
		--junitxml=./results.xml

test.registry:
	poetry run python -m pytest tests/test_registry/test_registry.py

test.doc_examples:
	poetry run pytest tests/test_docs

poetry.pre.patch:
	poetry version prepatch

poetry.sub.pre.tag:
	$(eval VER = $(shell grep "^version =" pyproject.toml | tr -d '"' | sed "s/^version = //"))
	$(eval TS = $(shell date +%s))
	$(eval REL_CANDIDATE = $(VER)-rc.$(TS))
	@sed -i "s/$(VER)/$(REL_CANDIDATE)/" pyproject.toml

prep.release.candidate : poetry.sub.pre.tag

publish:
	poetry publish --build

publish.docs:
	cd docs && poetry run mkdocs gh-deploy --force<|MERGE_RESOLUTION|>--- conflicted
+++ resolved
@@ -9,11 +9,8 @@
 	poetry run isort ${SOURCE_OBJECTS}
 format.ruff:
 	poetry run ruff check --silent --fix --exit-zero ${SOURCE_OBJECTS}
-<<<<<<< HEAD
-=======
 format.isort:
 	poetry run isort ${SOURCE_OBJECTS}
->>>>>>> 90a3a8b2
 format: format.isort format.ruff format.black
 
 lints.format_check:
