use crate::error::PotatoHeadError;
use crate::prompt::sanitize::{PromptSanitizer, SanitizationConfig};
use crate::prompt::types::Message;
use opsml_types::SaveName;
use opsml_utils::{json_to_pyobject, pyobject_to_json, PyHelperFuncs};
use pyo3::prelude::*;
use pyo3::types::{PyDict, PyList, PyString, PyTuple};
use serde::{Deserialize, Serialize};
use serde_json::Value;
use std::collections::HashMap;
use std::path::PathBuf;

#[pyclass]
#[derive(Debug, Serialize, Deserialize, Clone, Default)]
pub struct ModelSettings {
    #[pyo3(get, set)]
    pub model: String,

    #[pyo3(get, set)]
    pub provider: String,

    #[pyo3(get, set)]
    pub max_tokens: Option<usize>,

    #[pyo3(get, set)]
    pub temperature: Option<f32>,

    #[pyo3(get, set)]
    pub top_p: Option<f32>,

    #[pyo3(get, set)]
    pub frequency_penalty: Option<f32>,

    #[pyo3(get, set)]
    pub presence_penalty: Option<f32>,

    #[pyo3(get, set)]
    pub timeout: Option<f32>,

    #[pyo3(get, set)]
    pub parallel_tool_calls: Option<bool>,

    #[pyo3(get, set)]
    pub seed: Option<u64>,

    #[pyo3(get, set)]
    pub logit_bias: Option<HashMap<String, i32>>,

    #[pyo3(get, set)]
    pub stop_sequences: Option<Vec<String>>,

    pub extra_body: Option<Value>,
}

#[pymethods]
impl ModelSettings {
    #[new]
    #[pyo3(signature = (model, provider, max_tokens=None, temperature=None, top_p=None, frequency_penalty=None, presence_penalty=None, timeout=0.0, parallel_tool_calls=None, seed=None, logit_bias=None, stop_sequences=None, extra_body=None))]
    #[allow(clippy::too_many_arguments)]
    pub fn new(
        model: &str,
        provider: &str,
        max_tokens: Option<usize>,
        temperature: Option<f32>,
        top_p: Option<f32>,
        frequency_penalty: Option<f32>,
        presence_penalty: Option<f32>,
        timeout: Option<f32>,
        parallel_tool_calls: Option<bool>,
        seed: Option<u64>,
        logit_bias: Option<HashMap<String, i32>>,
        stop_sequences: Option<Vec<String>>,
        extra_body: Option<&Bound<'_, PyAny>>,
    ) -> PyResult<Self> {
        // check if extra body is not none.
        // if not none, conver to py any and attempt pyobject_to_json
        let extra_body = if let Some(extra_body) = extra_body {
            Some(pyobject_to_json(extra_body).map_err(|e| {
                PotatoHeadError::new_err(format!("Failed to convert extra body: {}", e))
            })?)
        } else {
            None
        };

        Ok(Self {
            model: model.to_string(),
            provider: provider.to_string(),
            max_tokens,
            temperature,
            top_p,
            frequency_penalty,
            presence_penalty,
            timeout,
            parallel_tool_calls,
            seed,
            logit_bias,
            stop_sequences,
            extra_body,
        })
    }

    #[getter]
    pub fn extra_body<'py>(&self, py: Python<'py>) -> PyResult<Option<Bound<'py, PyDict>>> {
        // error if extra body is None
        self.extra_body
            .as_ref()
            .map(|v| {
                let pydict = PyDict::new(py);
                json_to_pyobject(py, v, &pydict)
            })
            .transpose()
            .map_err(|e| PotatoHeadError::new_err(format!("Failed to get extra body: {}", e)))
    }
}

#[pyclass]
#[derive(Debug, Serialize, Deserialize, Clone)]
pub struct Prompt {
    #[pyo3(get)]
    pub prompt: Vec<Message>,

    #[pyo3(get)]
    pub system_prompt: Vec<Message>,

    #[pyo3(get)]
    pub sanitization_config: Option<SanitizationConfig>,

    #[serde(skip)] // skip serialization and deserialization (added when loading from json)
    pub sanitizer: Option<PromptSanitizer>,

    pub version: String,

    pub model_settings: ModelSettings,
}

fn parse_prompt(prompt: &Bound<'_, PyAny>) -> PyResult<Vec<Message>> {
    if prompt.is_instance_of::<Message>() {
        return Ok(vec![prompt.extract::<Message>()?]);
    }

    if prompt.is_instance_of::<PyString>() {
        return Ok(vec![Message::new(prompt)?]);
    }

    let initial_capacity = prompt.len().unwrap_or(1);
    let mut messages = Vec::with_capacity(initial_capacity);

    // Explicitly check for list or tuple
    if prompt.is_instance_of::<PyList>() || prompt.is_instance_of::<PyTuple>() {
        for item in prompt.try_iter()? {
            match item {
                Ok(item) => {
                    messages.push(if item.is_instance_of::<Message>() {
                        item.extract::<Message>()?
                    } else {
                        Message::new(&item)?
                    });
                }
                Err(e) => {
                    return Err(e);
                }
            }
        }
        Ok(messages)
    } else {
        // Not a list or tuple, try to convert directly to Message
        Ok(vec![Message::new(prompt)?])
    }
}

#[pymethods]
impl Prompt {
    #[new]
<<<<<<< HEAD
    #[pyo3(signature = (model, prompt=None, system_prompt=None, sanitization_config=None))]
    pub fn new(
        model: &str,
        prompt: Option<&Bound<'_, PyAny>>,
=======
    #[pyo3(signature = (prompt, model=None, provider=None, system_prompt=None, sanitization_config=None, model_settings=None))]
    pub fn new(
        prompt: &Bound<'_, PyAny>,
        model: Option<&str>,
        provider: Option<&str>,
>>>>>>> 6c34dac0
        system_prompt: Option<&Bound<'_, PyAny>>,
        sanitization_config: Option<SanitizationConfig>,
        model_settings: Option<ModelSettings>,
    ) -> PyResult<Self> {
        // extract messages

        let system_prompt = if let Some(system_prompt) = system_prompt {
            parse_prompt(system_prompt)?
        } else {
            vec![]
        };

        let prompt = if let Some(prompt) = prompt {
            parse_prompt(prompt)?
        } else {
            vec![]
        };

        // if system_prompt and prompt are empty, return error
        if prompt.is_empty() && system_prompt.is_empty() {
            return Err(PotatoHeadError::new_err(
                "Prompt and system prompt cannot be empty. At least one must be
                supplied"
                    .to_string(),
            ));
        }

        // get version from crate
        let version = opsml_version::version();

        // Create a sanitizer if sanitization_config is provided, else create default sanitizer (will be skipped)
        let sanitizer = sanitization_config
            .as_ref()
            .map(|config| PromptSanitizer::new(config.clone()));

        // either model and provider or model_settings must be provided
        if (model.is_none() || provider.is_none()) && model_settings.is_none() {
            return Err(PotatoHeadError::new_err(
                "Either model and provider or model_settings must be provided".to_string(),
            ));
        }

        let model_settings = match model_settings {
            Some(settings) => settings,
            None => ModelSettings {
                model: model.unwrap().to_string(),
                provider: provider.unwrap().to_string(),
                ..Default::default()
            },
        };

        Ok(Self {
            prompt: prompt.clone(),
            sanitization_config,
            sanitizer,
            version,
            system_prompt,
            model_settings,
        })
    }

    #[getter]
    pub fn model(&self) -> &str {
        // error if model is None
        &self.model_settings.model
    }

    #[getter]
    pub fn provider(&self) -> &str {
        // error if model is None
        &self.model_settings.provider
    }

    #[getter]
    pub fn model_identifier(&self) -> String {
        format!(
            "{}:{}",
            self.model_settings.provider, self.model_settings.model
        )
    }

    #[getter]
    pub fn model_settings<'py>(&self, py: Python<'py>) -> PyResult<Bound<'py, PyDict>> {
        // iterate over each field in model_settings and add to the dict if it is not None
        let pydict = PyDict::new(py);

        pydict.set_item("model", &self.model_settings.model)?;
        pydict.set_item("provider", &self.model_settings.provider)?;

        if let Some(max_tokens) = self.model_settings.max_tokens {
            pydict.set_item("max_tokens", max_tokens)?;
        }
        if let Some(temperature) = self.model_settings.temperature {
            pydict.set_item("temperature", temperature)?;
        }
        if let Some(top_p) = self.model_settings.top_p {
            pydict.set_item("top_p", top_p)?;
        }
        if let Some(frequency_penalty) = self.model_settings.frequency_penalty {
            pydict.set_item("frequency_penalty", frequency_penalty)?;
        }
        if let Some(presence_penalty) = self.model_settings.presence_penalty {
            pydict.set_item("presence_penalty", presence_penalty)?;
        }
        if let Some(parallel_tool_calls) = self.model_settings.parallel_tool_calls {
            pydict.set_item("parallel_tool_calls", parallel_tool_calls)?;
        }
        if let Some(seed) = self.model_settings.seed {
            pydict.set_item("seed", seed)?;
        }
        if let Some(logit_bias) = &self.model_settings.logit_bias {
            pydict.set_item("logit_bias", logit_bias)?;
        }
        if let Some(stop_sequences) = &self.model_settings.stop_sequences {
            pydict.set_item("stop_sequences", stop_sequences)?;
        }
        let extra = self.model_settings.extra_body(py)?;

        if let Some(extra) = extra {
            pydict.set_item("extra_body", extra)?;
        }

        Ok(pydict)
    }

    #[pyo3(signature = (path = None))]
    pub fn save_prompt(&self, path: Option<PathBuf>) -> PyResult<PathBuf> {
        let save_path = path.unwrap_or_else(|| PathBuf::from(SaveName::Prompt));
        PyHelperFuncs::save_to_json(self, &save_path)?;
        Ok(save_path)
    }

    #[staticmethod]
    pub fn load_from_path(path: PathBuf) -> PyResult<Self> {
        // Load the JSON file from the path
        let file = std::fs::read_to_string(&path)
            .map_err(|e| PotatoHeadError::new_err(format!("Failed to read file: {}", e)))?;

        // Parse the JSON file into a Prompt
        serde_json::from_str(&file)
            .map_err(|e| PotatoHeadError::new_err(format!("Failed to parse JSON: {}", e)))
    }

    #[staticmethod]
    pub fn model_validate_json(json_string: String) -> PyResult<Self> {
        let json_value: Value = serde_json::from_str(&json_string)
            .map_err(|e| PotatoHeadError::new_err(format!("Failed to parse JSON string: {}", e)))?;
        let mut model: Self = serde_json::from_value(json_value)
            .map_err(|e| PotatoHeadError::new_err(format!("Failed to parse JSON value: {}", e)))?;

        // if model has sanitization_config, create a sanitizer
        if let Some(config) = &model.sanitization_config {
            model.sanitizer = Some(PromptSanitizer::new(config.clone()));
        }

        Ok(model)
    }

    pub fn model_dump_json(&self) -> String {
        serde_json::to_string(self).unwrap()
    }

    pub fn __str__(&self) -> String {
        PyHelperFuncs::__str__(self)
    }

    #[getter]
    pub fn sanitizer(&self) -> PyResult<PromptSanitizer> {
        // error if sanitizer is None
        self.sanitizer
            .as_ref()
            .cloned()
            .ok_or_else(|| PotatoHeadError::new_err("Sanitizer is not available".to_string()))
    }
}<|MERGE_RESOLUTION|>--- conflicted
+++ resolved
@@ -171,18 +171,11 @@
 #[pymethods]
 impl Prompt {
     #[new]
-<<<<<<< HEAD
-    #[pyo3(signature = (model, prompt=None, system_prompt=None, sanitization_config=None))]
-    pub fn new(
-        model: &str,
-        prompt: Option<&Bound<'_, PyAny>>,
-=======
     #[pyo3(signature = (prompt, model=None, provider=None, system_prompt=None, sanitization_config=None, model_settings=None))]
     pub fn new(
         prompt: &Bound<'_, PyAny>,
         model: Option<&str>,
         provider: Option<&str>,
->>>>>>> 6c34dac0
         system_prompt: Option<&Bound<'_, PyAny>>,
         sanitization_config: Option<SanitizationConfig>,
         model_settings: Option<ModelSettings>,
@@ -195,20 +188,7 @@
             vec![]
         };
 
-        let prompt = if let Some(prompt) = prompt {
-            parse_prompt(prompt)?
-        } else {
-            vec![]
-        };
-
-        // if system_prompt and prompt are empty, return error
-        if prompt.is_empty() && system_prompt.is_empty() {
-            return Err(PotatoHeadError::new_err(
-                "Prompt and system prompt cannot be empty. At least one must be
-                supplied"
-                    .to_string(),
-            ));
-        }
+        let prompt = parse_prompt(prompt)?;
 
         // get version from crate
         let version = opsml_version::version();
