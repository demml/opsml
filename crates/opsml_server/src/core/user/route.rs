--- conflicted
+++ resolved
@@ -204,11 +204,7 @@
     if state.scouter_client.enabled {
         let exchange_token = state.exchange_token_from_perms(&perms).await.map_err(|e| {
             error!("Failed to exchange token for scouter: {}", e);
-<<<<<<< HEAD
-            return internal_server_error(e, "Failed to exchange token for scouter");
-=======
             internal_server_error("Failed to exchange token for scouter")
->>>>>>> cc3c16af
         })?;
         state
             .scouter_client
@@ -223,11 +219,7 @@
             .await
             .map_err(|e| {
                 error!("Failed to create user in scouter: {}", e);
-<<<<<<< HEAD
-                return internal_server_error(e, "Failed to create user in scouter");
-=======
                 internal_server_error("Failed to create user in scouter")
->>>>>>> cc3c16af
             })?;
         info!("User {} updated in scouter", user.username);
     }
@@ -284,11 +276,7 @@
             .await
             .map_err(|e| {
                 error!("Failed to delete user in scouter: {}", e);
-<<<<<<< HEAD
-                return internal_server_error(e, "Failed to delete user in scouter");
-=======
                 internal_server_error("Failed to delete user in scouter")
->>>>>>> cc3c16af
             })?;
 
         info!("User {} deleted in scouter", username);
