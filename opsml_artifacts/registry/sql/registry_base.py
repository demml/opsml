import uuid
from enum import Enum
from typing import Any, Dict, Iterable, List, Optional, Tuple, Union, cast

import pandas as pd
import semver
from sqlalchemy.orm import sessionmaker
from sqlalchemy.sql.expression import ColumnElement, FromClause

from opsml_artifacts.helpers.logging import ArtifactLogger
from opsml_artifacts.helpers.request_helpers import api_routes
from opsml_artifacts.helpers.settings import settings
from opsml_artifacts.registry.cards.card_saver import save_card_artifacts
from opsml_artifacts.registry.cards.cards import (
    ArtifactCard,
    DataCard,
    ExperimentCard,
    ModelCard,
    PipelineCard,
)
from opsml_artifacts.registry.sql.query_helpers import QueryCreator, log_card_change
from opsml_artifacts.registry.sql.records import LoadedRecordType, load_record
from opsml_artifacts.registry.sql.sql_schema import RegistryTableNames, TableSchema
from opsml_artifacts.registry.storage.types import ArtifactStorageSpecs

logger = ArtifactLogger.get_logger(__name__)


SqlTableType = Optional[Iterable[Union[ColumnElement[Any], FromClause, int]]]

<<<<<<< HEAD
semver_map = {
    "major": 0,
    "minor": 1,
    "patch": 2,
}
=======

class VersionType(str, Enum):
    MAJOR = "major"
    MINOR = "minor"
    PATCH = "patch"

>>>>>>> ffdacc36

query_creator = QueryCreator()

table_name_card_map = {
    RegistryTableNames.DATA.value: DataCard,
    RegistryTableNames.MODEL.value: ModelCard,
    RegistryTableNames.EXPERIMENT.value: ExperimentCard,
    RegistryTableNames.PIPELINE.value: PipelineCard,
}


def load_card_from_record(
    table_name: str,
    record: LoadedRecordType,
) -> ArtifactCard:

    """Loads an artifact card given a tablename and the loaded record
    from backend database

    Args:
        table_name (str): Name of table
        record (loaded record): Loaded record from backend database

    Returns:
        Artifact Card
    """

    card = table_name_card_map[table_name]
    return card(**record.dict())


class SQLRegistryBase:
    def __init__(self, table_name: str):
        """Base class for SQL Registries to inherit from

        Args:
            table_name (str): CardRegistry table name
        """
        self.table_name = table_name
        self.supported_card = f"{table_name.split('_')[1]}Card"
        self.storage_client = settings.storage_client
        self._table = TableSchema.get_table(table_name=table_name)

    def _get_session(self):
        raise NotImplementedError

    def _increment_version(self, version: str, version_type: VersionType) -> str:
        """Increments a version based on version type

        Args:
            version: Current version
            version_type: Type of version increment.

        Raises:
            ValueError: unknown version_type

        Returns:
            New version string
        """
<<<<<<< HEAD

        version_splits = version.split(".")

        try:
            version_idx = semver_map[version_type.lower()]
        except KeyError as error:
            raise KeyError(
                f"""f{version_type} is not a recognized semver type.
            Valid types are "major", "minor", and "patch". {error}
            """
            ) from error

        version_splits[version_idx] = str(int(version_splits[version_idx]) + 1)
        for idx in range(len(semver_map.keys())):
            if idx > version_idx:
                version_splits[idx] = str(0)

        return ".".join(version_splits)

    def set_version(self, name: str, team: str, version_type: str) -> str:
=======
        ver: semver.VersionInfo = semver.VersionInfo.parse(version)
        if version_type == VersionType.MAJOR:
            return str(ver.bump_major())
        if version_type == VersionType.MINOR:
            return str(ver.bump_minor())
        if version_type == VersionType.PATCH:
            return str(ver.bump_patch())
        raise ValueError(f"Unknown version_type: {version_type}")

    def set_version(self, name: str, team: str, version_type: VersionType) -> str:
>>>>>>> ffdacc36
        raise NotImplementedError

    def _is_correct_card_type(self, card: ArtifactCard):
        """Checks wether the current card is associated with the correct registry type"""
        return self.supported_card.lower() == card.__class__.__name__.lower()

    def _get_uid(self) -> str:
        """Sets a unique id to be applied to a card"""
        return uuid.uuid4().hex

    def add_and_commit(self, record: Dict[str, Any]):
        raise NotImplementedError

    def update_record(self, record: Dict[str, Any]):
        raise NotImplementedError

    def _validate(self, card: ArtifactCard):
        # check compatibility
        if not self._is_correct_card_type(card=card):
            raise ValueError(
                f"""Card of type {card.__class__.__name__} is not supported by registery
                {self._table.__tablename__}"""
            )

        if self.check_uid(uid=str(card.uid), table_to_check=self.table_name):
            raise ValueError(
                """This Card has already been registered.
            If the card has been modified try upating the Card in the registry.
            If registering a new Card, create a new Card of the correct type.
            """
            )

    def _set_artifact_storage_spec(self, card: ArtifactCard, save_path: Optional[str] = None) -> None:
        """Creates artifact storage info to associate with artifacts"""

        if save_path is None:
            save_path = f"{self.table_name}/{card.team}/{card.name}/v-{card.version}"

        artifact_storage_spec = ArtifactStorageSpecs(
            save_path=save_path,
            name=card.name,
            team=card.team,
            version=card.version,
        )

        card.storage_client = self.storage_client
        self._update_storage_client_metadata(storage_specdata=artifact_storage_spec)

    def _update_storage_client_metadata(self, storage_specdata: ArtifactStorageSpecs):
        """Updates storage metadata"""
        self.storage_client.storage_spec = storage_specdata

    def _set_card_uid_version(self, card: ArtifactCard, version_type: VersionType):
        """Sets a given card's version and uid

        Args:
            card:: Card to set
            version_type: Type of version increment
        """

        # need to find way to compare previous cards and automatically
        # determine if change is major or minor
        version = self.set_version(
            name=card.name,
            team=card.team,
            version_type=version_type,
        )

        card.version = version

        if card.uid is None:
            card.uid = self._get_uid()

    def _create_registry_record(self, card: ArtifactCard) -> None:
        """Creates a registry record from a given ArtifactCard.
        Saves artifacts prior to creating record

        Args:
            card (ArtifactCard): Card to create a registry record from
        """
        card = save_card_artifacts(card=card, storage_client=self.storage_client)
        record = card.create_registry_record()
        self.add_and_commit(record=record.dict())

    def register_card(
        self,
        card: ArtifactCard,
        version_type: VersionType = VersionType.MINOR,
        save_path: Optional[str] = None,
    ) -> None:
        """
        Adds new record to registry.

        Args:
            Card (ArtifactCard): Card to register
            version_type (str): Version type for increment. Options are "major", "minor" and
            "patch". Defaults to "minor"
            save_path (str): Blob path to save card artifacts too.
            This path SHOULD NOT include the base prefix (e.g. "gs://my_bucket")
            - this prefix is already inferred using either "OPSML_TRACKING_URI" or "OPSML_STORAGE_URI"
            env variables. In addition, save_path should specify a directory.
        """

        self._validate(card=card)
        self._set_card_uid_version(card=card, version_type=version_type)
        self._set_artifact_storage_spec(card=card, save_path=save_path)
        self._create_registry_record(card=card)

    def list_cards(
        self,
        uid: Optional[str] = None,
        name: Optional[str] = None,
        team: Optional[str] = None,
        version: Optional[str] = None,
    ) -> List[Dict[str, Any]]:
        raise NotImplementedError

    def check_uid(self, uid: str, table_to_check: str):
        raise NotImplementedError

    def load_card(
        self,
        name: Optional[str] = None,
        team: Optional[str] = None,
        version: Optional[str] = None,
        uid: Optional[str] = None,
    ) -> ArtifactCard:

        record_data = self.list_cards(
            name=name,
            team=team,
            version=version,
            uid=uid,
        )[0]

        loaded_record = load_record(
            table_name=self.table_name,
            record_data=record_data,
            storage_client=self.storage_client,
        )

        return load_card_from_record(
            table_name=self.table_name,
            record=loaded_record,
        )


class ServerRegistry(SQLRegistryBase):
    def __init__(self, table_name: str):
        super().__init__(table_name)

        self._engine = self._get_engine()
        self._session = self._get_session()
        self._create_table_if_not_exists()
        self.table_name = self._table.__tablename__

    def _get_engine(self):
        return settings.connection_client.get_engine()

    def _get_session(self):
        """Sets the sqlalchemy session to be used for all queries"""
        session = sessionmaker(bind=self._engine)
        return session

    def _create_table_if_not_exists(self):
        self._table.__table__.create(bind=self._engine, checkfirst=True)

    def set_version(self, name: str, team: str, version_type: VersionType) -> str:
        """Sets a version following semantic version standards

        Args:
            name: Card name
            team: Team card belongs to
            version_type: Type of version increment.
            values are "major", "minor" and "patch

        Returns:
            Version string
        """

        query = query_creator.create_version_query(
            table=self._table,
            name=name,
            team=team,
        )

        with self._session() as sess:
            result = sess.scalars(query).first()

        if bool(result):
            return self._increment_version(
                version=result.version,
                version_type=version_type,
            )
        return "1.0.0"

    @log_card_change
    def add_and_commit(self, record: Dict[str, Any]) -> Tuple[Dict[str, Any], str]:
        sql_record = self._table(**record)

        with self._session() as sess:
            sess.add(sql_record)
            sess.commit()

        return record, "registered"

    @log_card_change
    def update_record(self, record: Dict[str, Any]) -> Tuple[Dict[str, Any], str]:
        record_uid = cast(str, record.get("uid"))

        with self._session() as sess:
            query = sess.query(self._table).filter(self._table.uid == record_uid)
            query.update(record)
            sess.commit()

        return record, "updated"

    def list_cards(
        self,
        uid: Optional[str] = None,
        name: Optional[str] = None,
        team: Optional[str] = None,
        version: Optional[str] = None,
    ) -> List[Dict[str, Any]]:

        """Retrieves records from registry

        Args:
            name (str): Artifact record name
            team (str): Team data is assigned to
            version (int): Optional version number of existing data. If not specified,
            the most recent version will be used. Version can also include tilde (~), caret (^) and * characters.
            uid (str): Unique identifier for DataCard. If present, the uid takes precedence.


        Returns:
            Dictionary of records
        """

        query = query_creator.record_from_table_query(
            table=self._table,
            name=name,
            team=team,
            version=version,
            uid=uid,
        )

        results_list = []
        with self._session() as sess:
            results = sess.execute(query).all()

        for row in results:
            result_dict = row[0].__dict__
            result_dict.pop("_sa_instance_state")
            results_list.append(result_dict)

        return results_list

    def check_uid(self, uid: str, table_to_check: str):
        query = query_creator.uid_exists_query(
            uid=uid,
            table_to_check=table_to_check,
        )
        with self._session() as sess:
            result = sess.scalars(query).first()
        return bool(result)


class ClientRegistry(SQLRegistryBase):
    def __init__(self, table_name: str):
        super().__init__(table_name)

        self._session = self._get_session()

    def _get_session(self):
        """Gets the requests session for connecting to the opsml api"""
        return settings.request_client

    def check_uid(self, uid: str, table_to_check: str):

        data = self._session.post_request(
            route=api_routes.CHECK_UID,
            json={"uid": uid, "table_name": table_to_check},
        )

        return bool(data.get("uid_exists"))

    def set_version(self, name: str, team: str, version_type: VersionType = VersionType.MINOR) -> str:
        data = self._session.post_request(
            route=api_routes.VERSION,
            json={
                "name": name,
                "team": team,
                "version_type": version_type.value,
                "table_name": self.table_name,
            },
        )
        return data.get("version")

    def list_cards(
        self,
        uid: Optional[str] = None,
        name: Optional[str] = None,
        team: Optional[str] = None,
        version: Optional[str] = None,
    ) -> pd.DataFrame:

        """Retrieves records from registry

        Args:
            name:
                Artifact record name
            team:
                Team data is assigned to
            version:
                Optional version number of existing data. If not specified, the most recent version will be used.
            uid:
                Unique identifier for DataCard. If present, the uid takes precedence.

        Returns:
            Dictionary of records
        """

        data = self._session.post_request(
            route=api_routes.LIST,
            json={
                "name": name,
                "team": team,
                "version": version,
                "uid": uid,
                "table_name": self.table_name,
            },
        )

        return data["records"]

    @log_card_change
    def add_and_commit(self, record: Dict[str, Any]) -> Tuple[Dict[str, Any], str]:
        data = self._session.post_request(
            route=api_routes.CREATE,
            json={
                "record": record,
                "table_name": self.table_name,
            },
        )

        if bool(data.get("registered")):
            return record, "registered"
        raise ValueError("Failed to register card")

    @log_card_change
    def update_record(self, record: Dict[str, Any]) -> Tuple[Dict[str, Any], str]:
        data = self._session.post_request(
            route=api_routes.UPDATE,
            json={
                "record": record,
                "table_name": self.table_name,
            },
        )

        if bool(data.get("updated")):
            return record, "update"
        raise ValueError("Failed to update card")


# mypy isnt good with dynamic class creation
def get_sql_registry_base() -> Any:
    if settings.request_client is not None:
        return cast(Any, ClientRegistry)
    return cast(Any, ServerRegistry)


Registry = get_sql_registry_base()<|MERGE_RESOLUTION|>--- conflicted
+++ resolved
@@ -28,20 +28,12 @@
 
 SqlTableType = Optional[Iterable[Union[ColumnElement[Any], FromClause, int]]]
 
-<<<<<<< HEAD
-semver_map = {
-    "major": 0,
-    "minor": 1,
-    "patch": 2,
-}
-=======
 
 class VersionType(str, Enum):
     MAJOR = "major"
     MINOR = "minor"
     PATCH = "patch"
 
->>>>>>> ffdacc36
 
 query_creator = QueryCreator()
 
@@ -101,28 +93,6 @@
         Returns:
             New version string
         """
-<<<<<<< HEAD
-
-        version_splits = version.split(".")
-
-        try:
-            version_idx = semver_map[version_type.lower()]
-        except KeyError as error:
-            raise KeyError(
-                f"""f{version_type} is not a recognized semver type.
-            Valid types are "major", "minor", and "patch". {error}
-            """
-            ) from error
-
-        version_splits[version_idx] = str(int(version_splits[version_idx]) + 1)
-        for idx in range(len(semver_map.keys())):
-            if idx > version_idx:
-                version_splits[idx] = str(0)
-
-        return ".".join(version_splits)
-
-    def set_version(self, name: str, team: str, version_type: str) -> str:
-=======
         ver: semver.VersionInfo = semver.VersionInfo.parse(version)
         if version_type == VersionType.MAJOR:
             return str(ver.bump_major())
@@ -133,7 +103,6 @@
         raise ValueError(f"Unknown version_type: {version_type}")
 
     def set_version(self, name: str, team: str, version_type: VersionType) -> str:
->>>>>>> ffdacc36
         raise NotImplementedError
 
     def _is_correct_card_type(self, card: ArtifactCard):
